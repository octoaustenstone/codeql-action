--- conflicted
+++ resolved
@@ -53,11 +53,7 @@
             const loggedMessages = [];
             const features = setUpFeatureFlagTests(tmpDir, (0, testing_utils_1.getRecordingLogger)(loggedMessages), variant.gitHubVersion);
             for (const feature of Object.values(feature_flags_1.Feature)) {
-<<<<<<< HEAD
-                t.false(await features.getValue(feature, includeCodeQlIfRequired(feature)));
-=======
-                t.deepEqual(await featureEnablement.getValue(feature, includeCodeQlIfRequired(feature)), feature_flags_1.featureConfig[feature].defaultValue);
->>>>>>> e12a2ecd
+                t.deepEqual(await features.getValue(feature, includeCodeQlIfRequired(feature)), feature_flags_1.featureConfig[feature].defaultValue);
             }
             t.assert(loggedMessages.find((v) => v.type === "debug" &&
                 v.message ===
@@ -71,12 +67,8 @@
         const features = setUpFeatureFlagTests(tmpDir, (0, testing_utils_1.getRecordingLogger)(loggedMessages));
         (0, testing_utils_1.mockFeatureFlagApiEndpoint)(403, {});
         for (const feature of Object.values(feature_flags_1.Feature)) {
-<<<<<<< HEAD
             t.assert((await features.getValue(feature, includeCodeQlIfRequired(feature))) ===
-                false);
-=======
-            t.assert((await featureEnablement.getValue(feature, includeCodeQlIfRequired(feature))) === feature_flags_1.featureConfig[feature].defaultValue);
->>>>>>> e12a2ecd
+                feature_flags_1.featureConfig[feature].defaultValue);
         }
         assertAllFeaturesUndefinedInApi(t, loggedMessages);
     });
@@ -87,12 +79,8 @@
         const features = setUpFeatureFlagTests(tmpDir, (0, testing_utils_1.getRecordingLogger)(loggedMessages));
         (0, testing_utils_1.mockFeatureFlagApiEndpoint)(200, {});
         for (const feature of Object.values(feature_flags_1.Feature)) {
-<<<<<<< HEAD
             t.assert((await features.getValue(feature, includeCodeQlIfRequired(feature))) ===
-                false);
-=======
-            t.assert((await featureEnablement.getValue(feature, includeCodeQlIfRequired(feature))) === feature_flags_1.featureConfig[feature].defaultValue);
->>>>>>> e12a2ecd
+                feature_flags_1.featureConfig[feature].defaultValue);
         }
         assertAllFeaturesUndefinedInApi(t, loggedMessages);
     });
