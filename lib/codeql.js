"use strict";
var __createBinding = (this && this.__createBinding) || (Object.create ? (function(o, m, k, k2) {
    if (k2 === undefined) k2 = k;
    Object.defineProperty(o, k2, { enumerable: true, get: function() { return m[k]; } });
}) : (function(o, m, k, k2) {
    if (k2 === undefined) k2 = k;
    o[k2] = m[k];
}));
var __setModuleDefault = (this && this.__setModuleDefault) || (Object.create ? (function(o, v) {
    Object.defineProperty(o, "default", { enumerable: true, value: v });
}) : function(o, v) {
    o["default"] = v;
});
var __importStar = (this && this.__importStar) || function (mod) {
    if (mod && mod.__esModule) return mod;
    var result = {};
    if (mod != null) for (var k in mod) if (k !== "default" && Object.prototype.hasOwnProperty.call(mod, k)) __createBinding(result, mod, k);
    __setModuleDefault(result, mod);
    return result;
};
var __importDefault = (this && this.__importDefault) || function (mod) {
    return (mod && mod.__esModule) ? mod : { "default": mod };
};
Object.defineProperty(exports, "__esModule", { value: true });
exports.getExtraOptions = exports.getCodeQLForTesting = exports.getCachedCodeQL = exports.setCodeQL = exports.getCodeQL = exports.convertToSemVer = exports.getCodeQLURLVersion = exports.setupCodeQL = exports.getCodeQLActionRepository = exports.CODEQL_VERSION_BETTER_RESOLVE_LANGUAGES = exports.CODEQL_VERSION_ML_POWERED_QUERIES_WINDOWS = exports.CODEQL_VERSION_TRACING_GLIBC_2_34 = exports.CODEQL_VERSION_NEW_TRACING = exports.CODEQL_VERSION_GHES_PACK_DOWNLOAD = exports.CODEQL_VERSION_CONFIG_FILES = exports.CODEQL_DEFAULT_ACTION_REPOSITORY = exports.CommandInvocationError = void 0;
const fs = __importStar(require("fs"));
const path = __importStar(require("path"));
const toolrunner = __importStar(require("@actions/exec/lib/toolrunner"));
const toolcache = __importStar(require("@actions/tool-cache"));
const fast_deep_equal_1 = __importDefault(require("fast-deep-equal"));
const yaml = __importStar(require("js-yaml"));
const query_string_1 = __importDefault(require("query-string"));
const semver = __importStar(require("semver"));
const uuid_1 = require("uuid");
const actions_util_1 = require("./actions-util");
const api = __importStar(require("./api-client"));
const defaults = __importStar(require("./defaults.json")); // Referenced from codeql-action-sync-tool!
const error_matcher_1 = require("./error-matcher");
const feature_flags_1 = require("./feature-flags");
const languages_1 = require("./languages");
const toolrunner_error_catcher_1 = require("./toolrunner-error-catcher");
const trap_caching_1 = require("./trap-caching");
const util = __importStar(require("./util"));
const util_1 = require("./util");
class CommandInvocationError extends Error {
    constructor(cmd, args, exitCode, error, output) {
        super(`Failure invoking ${cmd} with arguments ${args}.\n
      Exit code ${exitCode} and error was:\n
      ${error}`);
        this.output = output;
    }
}
exports.CommandInvocationError = CommandInvocationError;
/**
 * Stores the CodeQL object, and is populated by `setupCodeQL` or `getCodeQL`.
 * Can be overridden in tests using `setCodeQL`.
 */
let cachedCodeQL = undefined;
const CODEQL_BUNDLE_VERSION = defaults.bundleVersion;
exports.CODEQL_DEFAULT_ACTION_REPOSITORY = "github/codeql-action";
/**
 * The oldest version of CodeQL that the Action will run with. This should be
 * at least three minor versions behind the current version and must include the
 * CLI versions shipped with each supported version of GHES.
 *
 * The version flags below can be used to conditionally enable certain features
 * on versions newer than this.
 */
const CODEQL_MINIMUM_VERSION = "2.6.3";
/**
 * Versions of CodeQL that version-flag certain functionality in the Action.
 * For convenience, please keep these in descending order. Once a version
 * flag is older than the oldest supported version above, it may be removed.
 */
const CODEQL_VERSION_CUSTOM_QUERY_HELP = "2.7.1";
const CODEQL_VERSION_LUA_TRACER_CONFIG = "2.10.0";
exports.CODEQL_VERSION_CONFIG_FILES = "2.10.1";
const CODEQL_VERSION_LUA_TRACING_GO_WINDOWS_FIXED = "2.10.4";
exports.CODEQL_VERSION_GHES_PACK_DOWNLOAD = "2.10.4";
/**
 * This variable controls using the new style of tracing from the CodeQL
 * CLI. In particular, with versions above this we will use both indirect
 * tracing, and multi-language tracing together with database clusters.
 *
 * Note that there were bugs in both of these features that were fixed in
 * release 2.7.0 of the CodeQL CLI, therefore this flag is only enabled for
 * versions above that.
 */
exports.CODEQL_VERSION_NEW_TRACING = "2.7.0";
/**
 * Versions 2.7.3+ of the CodeQL CLI support build tracing with glibc 2.34 on Linux. Versions before
 * this cannot perform build tracing when running on the Actions `ubuntu-22.04` runner image.
 */
exports.CODEQL_VERSION_TRACING_GLIBC_2_34 = "2.7.3";
/**
 * Versions 2.9.0+ of the CodeQL CLI run machine learning models from a temporary directory, which
 * resolves an issue on Windows where TensorFlow models are not correctly loaded due to the path of
 * some of their files being greater than MAX_PATH (260 characters).
 */
exports.CODEQL_VERSION_ML_POWERED_QUERIES_WINDOWS = "2.9.0";
/**
 * Previous versions had the option already, but were missing the
 * --extractor-options-verbosity that we need.
 */
exports.CODEQL_VERSION_BETTER_RESOLVE_LANGUAGES = "2.10.3";
function getCodeQLBundleName() {
    let platform;
    if (process.platform === "win32") {
        platform = "win64";
    }
    else if (process.platform === "linux") {
        platform = "linux64";
    }
    else if (process.platform === "darwin") {
        platform = "osx64";
    }
    else {
        return "codeql-bundle.tar.gz";
    }
    return `codeql-bundle-${platform}.tar.gz`;
}
function getCodeQLActionRepository(logger) {
    if (process.env["GITHUB_ACTION_REPOSITORY"] !== undefined) {
        return process.env["GITHUB_ACTION_REPOSITORY"];
    }
    // The Actions Runner used with GitHub Enterprise Server 2.22 did not set the GITHUB_ACTION_REPOSITORY variable.
    // This fallback logic can be removed after the end-of-support for 2.22 on 2021-09-23.
    if ((0, actions_util_1.isRunningLocalAction)()) {
        // This handles the case where the Action does not come from an Action repository,
        // e.g. our integration tests which use the Action code from the current checkout.
        logger.info("The CodeQL Action is checked out locally. Using the default CodeQL Action repository.");
        return exports.CODEQL_DEFAULT_ACTION_REPOSITORY;
    }
    logger.info("GITHUB_ACTION_REPOSITORY environment variable was not set. Falling back to legacy method of finding the GitHub Action.");
    const relativeScriptPathParts = (0, actions_util_1.getRelativeScriptPath)().split(path.sep);
    return `${relativeScriptPathParts[0]}/${relativeScriptPathParts[1]}`;
}
exports.getCodeQLActionRepository = getCodeQLActionRepository;
async function getCodeQLBundleDownloadURL(apiDetails, variant, logger) {
    const codeQLActionRepository = getCodeQLActionRepository(logger);
    const potentialDownloadSources = [
        // This GitHub instance, and this Action.
        [apiDetails.url, codeQLActionRepository],
        // This GitHub instance, and the canonical Action.
        [apiDetails.url, exports.CODEQL_DEFAULT_ACTION_REPOSITORY],
        // GitHub.com, and the canonical Action.
        [util.GITHUB_DOTCOM_URL, exports.CODEQL_DEFAULT_ACTION_REPOSITORY],
    ];
    // We now filter out any duplicates.
    // Duplicates will happen either because the GitHub instance is GitHub.com, or because the Action is not a fork.
    const uniqueDownloadSources = potentialDownloadSources.filter((source, index, self) => {
        return !self.slice(0, index).some((other) => (0, fast_deep_equal_1.default)(source, other));
    });
    const codeQLBundleName = getCodeQLBundleName();
    if (variant === util.GitHubVariant.GHAE) {
        try {
            const release = await api
                .getApiClient()
                .request("GET /enterprise/code-scanning/codeql-bundle/find/{tag}", {
                tag: CODEQL_BUNDLE_VERSION,
            });
            const assetID = release.data.assets[codeQLBundleName];
            if (assetID !== undefined) {
                const download = await api
                    .getApiClient()
                    .request("GET /enterprise/code-scanning/codeql-bundle/download/{asset_id}", { asset_id: assetID });
                const downloadURL = download.data.url;
                logger.info(`Found CodeQL bundle at GitHub AE endpoint with URL ${downloadURL}.`);
                return downloadURL;
            }
            else {
                logger.info(`Attempted to fetch bundle from GitHub AE endpoint but the bundle ${codeQLBundleName} was not found in the assets ${JSON.stringify(release.data.assets)}.`);
            }
        }
        catch (e) {
            logger.info(`Attempted to fetch bundle from GitHub AE endpoint but got error ${e}.`);
        }
    }
    for (const downloadSource of uniqueDownloadSources) {
        const [apiURL, repository] = downloadSource;
        // If we've reached the final case, short-circuit the API check since we know the bundle exists and is public.
        if (apiURL === util.GITHUB_DOTCOM_URL &&
            repository === exports.CODEQL_DEFAULT_ACTION_REPOSITORY) {
            break;
        }
        const [repositoryOwner, repositoryName] = repository.split("/");
        try {
            const release = await api.getApiClient().repos.getReleaseByTag({
                owner: repositoryOwner,
                repo: repositoryName,
                tag: CODEQL_BUNDLE_VERSION,
            });
            for (const asset of release.data.assets) {
                if (asset.name === codeQLBundleName) {
                    logger.info(`Found CodeQL bundle in ${downloadSource[1]} on ${downloadSource[0]} with URL ${asset.url}.`);
                    return asset.url;
                }
            }
        }
        catch (e) {
            logger.info(`Looked for CodeQL bundle in ${downloadSource[1]} on ${downloadSource[0]} but got error ${e}.`);
        }
    }
    return `https://github.com/${exports.CODEQL_DEFAULT_ACTION_REPOSITORY}/releases/download/${CODEQL_BUNDLE_VERSION}/${codeQLBundleName}`;
}
/**
 * Set up CodeQL CLI access.
 *
 * @param codeqlURL
 * @param apiDetails
 * @param tempDir
 * @param variant
 * @param features
 * @param logger
 * @param checkVersion Whether to check that CodeQL CLI meets the minimum
 *        version requirement. Must be set to true outside tests.
 * @returns a { CodeQL, toolsVersion } object.
 */
async function setupCodeQL(codeqlURL, apiDetails, tempDir, variant, features, logger, checkVersion) {
    try {
        const forceLatestReason = 
        // We use the special value of 'latest' to prioritize the version in the
        // defaults over any pinned cached version.
        codeqlURL === "latest"
            ? '"tools: latest" was requested'
            : // If the user hasn't requested a particular CodeQL version, then bypass
                // the toolcache when the appropriate feature is enabled. This
                // allows us to quickly rollback a broken bundle that has made its way
                // into the toolcache.
                codeqlURL === undefined &&
                    (await features.getValue(feature_flags_1.Feature.BypassToolcacheEnabled))
                    ? "a specific version of CodeQL was not requested and the bypass toolcache feature is enabled"
                    : undefined;
        const forceLatest = forceLatestReason !== undefined;
        if (forceLatest) {
            logger.debug(`Forcing the latest version of the CodeQL tools since ${forceLatestReason}.`);
            codeqlURL = undefined;
        }
        let codeqlFolder;
        let codeqlURLVersion;
        if (codeqlURL && !codeqlURL.startsWith("http")) {
            codeqlFolder = await toolcache.extractTar(codeqlURL);
            codeqlURLVersion = "local";
        }
        else {
            codeqlURLVersion = getCodeQLURLVersion(codeqlURL || `/${CODEQL_BUNDLE_VERSION}/`);
            const codeqlURLSemVer = convertToSemVer(codeqlURLVersion, logger);
            // If we find the specified version, we always use that.
            codeqlFolder = toolcache.find("CodeQL", codeqlURLSemVer);
            // If we don't find the requested version, in some cases we may allow a
            // different version to save download time if the version hasn't been
            // specified explicitly (in which case we always honor it).
            if (!codeqlFolder && !codeqlURL && !forceLatest) {
                const codeqlVersions = toolcache.findAllVersions("CodeQL");
                if (codeqlVersions.length === 1 && (0, util_1.isGoodVersion)(codeqlVersions[0])) {
                    const tmpCodeqlFolder = toolcache.find("CodeQL", codeqlVersions[0]);
                    if (fs.existsSync(path.join(tmpCodeqlFolder, "pinned-version"))) {
                        logger.debug(`CodeQL in cache overriding the default ${CODEQL_BUNDLE_VERSION}`);
                        codeqlFolder = tmpCodeqlFolder;
                        codeqlURLVersion = codeqlVersions[0];
                    }
                }
            }
            if (codeqlFolder) {
                logger.debug(`CodeQL found in cache ${codeqlFolder}`);
            }
            else {
                if (!codeqlURL) {
                    codeqlURL = await getCodeQLBundleDownloadURL(apiDetails, variant, logger);
                }
                const parsedCodeQLURL = new URL(codeqlURL);
                const parsedQueryString = query_string_1.default.parse(parsedCodeQLURL.search);
                const headers = {
                    accept: "application/octet-stream",
                };
                // We only want to provide an authorization header if we are downloading
                // from the same GitHub instance the Action is running on.
                // This avoids leaking Enterprise tokens to dotcom.
                // We also don't want to send an authorization header if there's already a token provided in the URL.
                if (codeqlURL.startsWith(`${apiDetails.url}/`) &&
                    parsedQueryString["token"] === undefined) {
                    logger.debug("Downloading CodeQL bundle with token.");
                    headers.authorization = `token ${apiDetails.auth}`;
                }
                else {
                    logger.debug("Downloading CodeQL bundle without token.");
                }
                logger.info(`Downloading CodeQL tools from ${codeqlURL}. This may take a while.`);
                const dest = path.join(tempDir, (0, uuid_1.v4)());
                const finalHeaders = Object.assign({ "User-Agent": "CodeQL Action" }, headers);
                const codeqlPath = await toolcache.downloadTool(codeqlURL, dest, undefined, finalHeaders);
                logger.debug(`CodeQL bundle download to ${codeqlPath} complete.`);
                const codeqlExtracted = await toolcache.extractTar(codeqlPath);
                codeqlFolder = await toolcache.cacheDir(codeqlExtracted, "CodeQL", codeqlURLSemVer);
            }
        }
        let codeqlCmd = path.join(codeqlFolder, "codeql", "codeql");
        if (process.platform === "win32") {
            codeqlCmd += ".exe";
        }
        else if (process.platform !== "linux" && process.platform !== "darwin") {
            throw new Error(`Unsupported platform: ${process.platform}`);
        }
        cachedCodeQL = await getCodeQLForCmd(codeqlCmd, checkVersion);
        return { codeql: cachedCodeQL, toolsVersion: codeqlURLVersion };
    }
    catch (e) {
        logger.error(e instanceof Error ? e : new Error(String(e)));
        throw new Error("Unable to download and extract CodeQL CLI");
    }
}
exports.setupCodeQL = setupCodeQL;
function getCodeQLURLVersion(url) {
    const match = url.match(/\/codeql-bundle-(.*)\//);
    if (match === null || match.length < 2) {
        throw new Error(`Malformed tools url: ${url}. Version could not be inferred`);
    }
    return match[1];
}
exports.getCodeQLURLVersion = getCodeQLURLVersion;
function convertToSemVer(version, logger) {
    if (!semver.valid(version)) {
        logger.debug(`Bundle version ${version} is not in SemVer format. Will treat it as pre-release 0.0.0-${version}.`);
        version = `0.0.0-${version}`;
    }
    const s = semver.clean(version);
    if (!s) {
        throw new Error(`Bundle version ${version} is not in SemVer format.`);
    }
    return s;
}
exports.convertToSemVer = convertToSemVer;
/**
 * Use the CodeQL executable located at the given path.
 */
async function getCodeQL(cmd) {
    if (cachedCodeQL === undefined) {
        cachedCodeQL = await getCodeQLForCmd(cmd, true);
    }
    return cachedCodeQL;
}
exports.getCodeQL = getCodeQL;
function resolveFunction(partialCodeql, methodName, defaultImplementation) {
    if (typeof partialCodeql[methodName] !== "function") {
        if (defaultImplementation !== undefined) {
            return defaultImplementation;
        }
        const dummyMethod = () => {
            throw new Error(`CodeQL ${methodName} method not correctly defined`);
        };
        return dummyMethod;
    }
    return partialCodeql[methodName];
}
/**
 * Set the functionality for CodeQL methods. Only for use in tests.
 *
 * Accepts a partial object and any undefined methods will be implemented
 * to immediately throw an exception indicating which method is missing.
 */
function setCodeQL(partialCodeql) {
    cachedCodeQL = {
        getPath: resolveFunction(partialCodeql, "getPath", () => "/tmp/dummy-path"),
        getVersion: resolveFunction(partialCodeql, "getVersion", () => new Promise((resolve) => resolve("1.0.0"))),
        printVersion: resolveFunction(partialCodeql, "printVersion"),
        getTracerEnv: resolveFunction(partialCodeql, "getTracerEnv"),
        databaseInit: resolveFunction(partialCodeql, "databaseInit"),
        databaseInitCluster: resolveFunction(partialCodeql, "databaseInitCluster"),
        runAutobuild: resolveFunction(partialCodeql, "runAutobuild"),
        extractScannedLanguage: resolveFunction(partialCodeql, "extractScannedLanguage"),
        finalizeDatabase: resolveFunction(partialCodeql, "finalizeDatabase"),
        resolveLanguages: resolveFunction(partialCodeql, "resolveLanguages"),
        betterResolveLanguages: resolveFunction(partialCodeql, "betterResolveLanguages"),
        resolveQueries: resolveFunction(partialCodeql, "resolveQueries"),
        packDownload: resolveFunction(partialCodeql, "packDownload"),
        databaseCleanup: resolveFunction(partialCodeql, "databaseCleanup"),
        databaseBundle: resolveFunction(partialCodeql, "databaseBundle"),
        databaseRunQueries: resolveFunction(partialCodeql, "databaseRunQueries"),
        databaseInterpretResults: resolveFunction(partialCodeql, "databaseInterpretResults"),
        databasePrintBaseline: resolveFunction(partialCodeql, "databasePrintBaseline"),
    };
    return cachedCodeQL;
}
exports.setCodeQL = setCodeQL;
/**
 * Get the cached CodeQL object. Should only be used from tests.
 *
 * TODO: Work out a good way for tests to get this from the test context
 * instead of having to have this method.
 */
function getCachedCodeQL() {
    if (cachedCodeQL === undefined) {
        // Should never happen as setCodeQL is called by testing-utils.setupTests
        throw new Error("cachedCodeQL undefined");
    }
    return cachedCodeQL;
}
exports.getCachedCodeQL = getCachedCodeQL;
/**
 * Get a real, newly created CodeQL instance for testing. The instance refers to
 * a non-existent placeholder codeql command, so tests that use this function
 * should also stub the toolrunner.ToolRunner constructor.
 */
async function getCodeQLForTesting(cmd = "codeql-for-testing") {
    return getCodeQLForCmd(cmd, false);
}
exports.getCodeQLForTesting = getCodeQLForTesting;
/**
 * Return a CodeQL object for CodeQL CLI access.
 *
 * @param cmd Path to CodeQL CLI
 * @param checkVersion Whether to check that CodeQL CLI meets the minimum
 *        version requirement. Must be set to true outside tests.
 * @returns A new CodeQL object
 */
async function getCodeQLForCmd(cmd, checkVersion) {
    const codeql = {
        getPath() {
            return cmd;
        },
        async getVersion() {
            let result = util.getCachedCodeQlVersion();
            if (result === undefined) {
                result = (await runTool(cmd, ["version", "--format=terse"])).trim();
                util.cacheCodeQlVersion(result);
            }
            return result;
        },
        async printVersion() {
            await runTool(cmd, ["version", "--format=json"]);
        },
        async getTracerEnv(databasePath) {
            // Write tracer-env.js to a temp location.
            // BEWARE: The name and location of this file is recognized by `codeql database
            // trace-command` in order to enable special support for concatenable tracer
            // configurations. Consequently the name must not be changed.
            // (This warning can be removed once a different way to recognize the
            // action/runner has been implemented in `codeql database trace-command`
            // _and_ is present in the latest supported CLI release.)
            const tracerEnvJs = path.resolve(databasePath, "working", "tracer-env.js");
            fs.mkdirSync(path.dirname(tracerEnvJs), { recursive: true });
            fs.writeFileSync(tracerEnvJs, `
        const fs = require('fs');
        const env = {};
        for (let entry of Object.entries(process.env)) {
          const key = entry[0];
          const value = entry[1];
          if (typeof value !== 'undefined' && key !== '_' && !key.startsWith('JAVA_MAIN_CLASS_')) {
            env[key] = value;
          }
        }
        process.stdout.write(process.argv[2]);
        fs.writeFileSync(process.argv[2], JSON.stringify(env), 'utf-8');`);
            // BEWARE: The name and location of this file is recognized by `codeql database
            // trace-command` in order to enable special support for concatenable tracer
            // configurations. Consequently the name must not be changed.
            // (This warning can be removed once a different way to recognize the
            // action/runner has been implemented in `codeql database trace-command`
            // _and_ is present in the latest supported CLI release.)
            const envFile = path.resolve(databasePath, "working", "env.tmp");
            try {
                await runTool(cmd, [
                    "database",
                    "trace-command",
                    databasePath,
                    ...getExtraOptionsFromEnv(["database", "trace-command"]),
                    process.execPath,
                    tracerEnvJs,
                    envFile,
                ]);
            }
            catch (e) {
                if (e instanceof CommandInvocationError &&
                    e.output.includes("undefined symbol: __libc_dlopen_mode, version GLIBC_PRIVATE") &&
                    process.platform === "linux" &&
                    !(await util.codeQlVersionAbove(this, exports.CODEQL_VERSION_TRACING_GLIBC_2_34))) {
                    throw new util.UserError("The CodeQL CLI is incompatible with the version of glibc on your system. " +
                        `Please upgrade to CodeQL CLI version ${exports.CODEQL_VERSION_TRACING_GLIBC_2_34} or ` +
                        "later. If you cannot upgrade to a newer version of the CodeQL CLI, you can " +
                        `alternatively run your workflow on another runner image such as "ubuntu-20.04" ` +
                        "that has glibc 2.33 or earlier installed.");
                }
                else {
                    throw e;
                }
            }
            return JSON.parse(fs.readFileSync(envFile, "utf-8"));
        },
        async databaseInit(databasePath, language, sourceRoot) {
            await runTool(cmd, [
                "database",
                "init",
                databasePath,
                `--language=${language}`,
                `--source-root=${sourceRoot}`,
                ...getExtraOptionsFromEnv(["database", "init"]),
            ]);
        },
        async databaseInitCluster(config, sourceRoot, processName, featureEnablement) {
            const extraArgs = config.languages.map((language) => `--language=${language}`);
            if (config.languages.filter((l) => (0, languages_1.isTracedLanguage)(l)).length > 0) {
                extraArgs.push("--begin-tracing");
                extraArgs.push(...(await (0, trap_caching_1.getTrapCachingExtractorConfigArgs)(config)));
<<<<<<< HEAD
                if (processName !== undefined) {
                    extraArgs.push(`--trace-process-name=${processName}`);
                }
                else {
                    // We default to 3 if no other arguments are provided since this was the default
                    // behavior of the Runner. Note this path never happens in the CodeQL Action
                    // because that always passes in a process name.
                    extraArgs.push(`--trace-process-level=${processLevel || 3}`);
                }
=======
                extraArgs.push(`--trace-process-name=${processName}`);
>>>>>>> 0dea34e9
                if (
                // There's a bug in Lua tracing for Go on Windows in versions earlier than
                // `CODEQL_VERSION_LUA_TRACING_GO_WINDOWS_FIXED`, so don't use Lua tracing
                // when tracing Go on Windows on these CodeQL versions.
                (await util.codeQlVersionAbove(this, CODEQL_VERSION_LUA_TRACER_CONFIG)) &&
                    config.languages.includes(languages_1.Language.go) &&
                    (0, languages_1.isTracedLanguage)(languages_1.Language.go) &&
                    process.platform === "win32" &&
                    !(await util.codeQlVersionAbove(this, CODEQL_VERSION_LUA_TRACING_GO_WINDOWS_FIXED))) {
                    extraArgs.push("--no-internal-use-lua-tracing");
                }
            }
            const configLocation = await generateCodeScanningConfig(codeql, config, featureEnablement);
            if (configLocation) {
                extraArgs.push(`--codescanning-config=${configLocation}`);
            }
            await runTool(cmd, [
                "database",
                "init",
                "--db-cluster",
                config.dbLocation,
                `--source-root=${sourceRoot}`,
                ...extraArgs,
                ...getExtraOptionsFromEnv(["database", "init"]),
            ]);
        },
        async runAutobuild(language) {
            const cmdName = process.platform === "win32" ? "autobuild.cmd" : "autobuild.sh";
            // The autobuilder for Swift is located in the experimental/ directory.
            const possibleExperimentalDir = language === languages_1.Language.swift ? "experimental" : "";
            const autobuildCmd = path.join(path.dirname(cmd), possibleExperimentalDir, language, "tools", cmdName);
            // Update JAVA_TOOL_OPTIONS to contain '-Dhttp.keepAlive=false'
            // This is because of an issue with Azure pipelines timing out connections after 4 minutes
            // and Maven not properly handling closed connections
            // Otherwise long build processes will timeout when pulling down Java packages
            // https://developercommunity.visualstudio.com/content/problem/292284/maven-hosted-agent-connection-timeout.html
            const javaToolOptions = process.env["JAVA_TOOL_OPTIONS"] || "";
            process.env["JAVA_TOOL_OPTIONS"] = [
                ...javaToolOptions.split(/\s+/),
                "-Dhttp.keepAlive=false",
                "-Dmaven.wagon.http.pool=false",
            ].join(" ");
            // On macOS, System Integrity Protection (SIP) typically interferes with
            // CodeQL build tracing of protected binaries.
            // The usual workaround is to prefix `$CODEQL_RUNNER` to build commands:
            // `$CODEQL_RUNNER` (not to be confused with the deprecated CodeQL Runner tool)
            // points to a simple wrapper binary included with the CLI, and the extra layer of
            // process indirection helps the tracer bypass SIP.
            // The above SIP workaround is *not* needed here.
            // At the `autobuild` step in the Actions workflow, we assume the `init` step
            // has successfully run, and will have exported `DYLD_INSERT_LIBRARIES`
            // into the environment of subsequent steps, to activate the tracer.
            // When `DYLD_INSERT_LIBRARIES` is set in the environment for a step,
            // the Actions runtime introduces its own workaround for SIP
            // (https://github.com/actions/runner/pull/416).
            await runTool(autobuildCmd);
        },
        async extractScannedLanguage(config, language) {
            const databasePath = util.getCodeQLDatabasePath(config, language);
            // Get extractor location
            let extractorPath = "";
            await new toolrunner.ToolRunner(cmd, [
                "resolve",
                "extractor",
                "--format=json",
                `--language=${language}`,
                ...getExtraOptionsFromEnv(["resolve", "extractor"]),
            ], {
                silent: true,
                listeners: {
                    stdout: (data) => {
                        extractorPath += data.toString();
                    },
                    stderr: (data) => {
                        process.stderr.write(data);
                    },
                },
            }).exec();
            // Set trace command
            const ext = process.platform === "win32" ? ".cmd" : ".sh";
            const traceCommand = path.resolve(JSON.parse(extractorPath), "tools", `autobuild${ext}`);
            // Run trace command
            await (0, toolrunner_error_catcher_1.toolrunnerErrorCatcher)(cmd, [
                "database",
                "trace-command",
                ...(await (0, trap_caching_1.getTrapCachingExtractorConfigArgsForLang)(config, language)),
                ...getExtraOptionsFromEnv(["database", "trace-command"]),
                databasePath,
                "--",
                traceCommand,
            ], error_matcher_1.errorMatchers);
        },
        async finalizeDatabase(databasePath, threadsFlag, memoryFlag) {
            const args = [
                "database",
                "finalize",
                "--finalize-dataset",
                threadsFlag,
                memoryFlag,
                ...getExtraOptionsFromEnv(["database", "finalize"]),
                databasePath,
            ];
            await (0, toolrunner_error_catcher_1.toolrunnerErrorCatcher)(cmd, args, error_matcher_1.errorMatchers);
        },
        async resolveLanguages() {
            const codeqlArgs = [
                "resolve",
                "languages",
                "--format=json",
                ...getExtraOptionsFromEnv(["resolve", "languages"]),
            ];
            const output = await runTool(cmd, codeqlArgs);
            try {
                return JSON.parse(output);
            }
            catch (e) {
                throw new Error(`Unexpected output from codeql resolve languages: ${e}`);
            }
        },
        async betterResolveLanguages() {
            const codeqlArgs = [
                "resolve",
                "languages",
                "--format=betterjson",
                "--extractor-options-verbosity=4",
                ...getExtraOptionsFromEnv(["resolve", "languages"]),
            ];
            const output = await runTool(cmd, codeqlArgs);
            try {
                return JSON.parse(output);
            }
            catch (e) {
                throw new Error(`Unexpected output from codeql resolve languages with --format=betterjson: ${e}`);
            }
        },
        async resolveQueries(queries, extraSearchPath) {
            const codeqlArgs = [
                "resolve",
                "queries",
                ...queries,
                "--format=bylanguage",
                ...getExtraOptionsFromEnv(["resolve", "queries"]),
            ];
            if (extraSearchPath !== undefined) {
                codeqlArgs.push("--additional-packs", extraSearchPath);
            }
            const output = await runTool(cmd, codeqlArgs);
            try {
                return JSON.parse(output);
            }
            catch (e) {
                throw new Error(`Unexpected output from codeql resolve queries: ${e}`);
            }
        },
        async databaseRunQueries(databasePath, extraSearchPath, querySuitePath, memoryFlag, threadsFlag) {
            const codeqlArgs = [
                "database",
                "run-queries",
                memoryFlag,
                threadsFlag,
                databasePath,
                "--min-disk-free=1024",
                "-v",
                ...getExtraOptionsFromEnv(["database", "run-queries"]),
            ];
            if (extraSearchPath !== undefined) {
                codeqlArgs.push("--additional-packs", extraSearchPath);
            }
            if (querySuitePath) {
                codeqlArgs.push(querySuitePath);
            }
            await runTool(cmd, codeqlArgs);
        },
        async databaseInterpretResults(databasePath, querySuitePaths, sarifFile, addSnippetsFlag, threadsFlag, verbosityFlag, automationDetailsId, featureEnablement) {
            const codeqlArgs = [
                "database",
                "interpret-results",
                threadsFlag,
                "--format=sarif-latest",
                verbosityFlag,
                `--output=${sarifFile}`,
                addSnippetsFlag,
                "--print-diagnostics-summary",
                "--print-metrics-summary",
                "--sarif-group-rules-by-pack",
                ...getExtraOptionsFromEnv(["database", "interpret-results"]),
            ];
            if (await util.codeQlVersionAbove(this, CODEQL_VERSION_CUSTOM_QUERY_HELP))
                codeqlArgs.push("--sarif-add-query-help");
            if (automationDetailsId !== undefined) {
                codeqlArgs.push("--sarif-category", automationDetailsId);
            }
            if (await featureEnablement.getValue(feature_flags_1.Feature.FileBaselineInformationEnabled, this)) {
                codeqlArgs.push("--sarif-add-baseline-file-info");
            }
            codeqlArgs.push(databasePath);
            if (querySuitePaths) {
                codeqlArgs.push(...querySuitePaths);
            }
            // capture stdout, which contains analysis summaries
            return await runTool(cmd, codeqlArgs);
        },
        async databasePrintBaseline(databasePath) {
            const codeqlArgs = [
                "database",
                "print-baseline",
                ...getExtraOptionsFromEnv(["database", "print-baseline"]),
                databasePath,
            ];
            return await runTool(cmd, codeqlArgs);
        },
        /**
         * Download specified packs into the package cache. If the specified
         * package and version already exists (e.g., from a previous analysis run),
         * then it is not downloaded again (unless the extra option `--force` is
         * specified).
         *
         * If no version is specified, then the latest version is
         * downloaded. The check to determine what the latest version is is done
         * each time this package is requested.
         *
         * Optionally, a `qlconfigFile` is included. If used, then this file
         * is used to determine which registry each pack is downloaded from.
         */
        async packDownload(packs, qlconfigFile) {
            const qlconfigArg = qlconfigFile
                ? [`--qlconfig-file=${qlconfigFile}`]
                : [];
            const codeqlArgs = [
                "pack",
                "download",
                ...qlconfigArg,
                "--format=json",
                "--resolve-query-specs",
                ...getExtraOptionsFromEnv(["pack", "download"]),
                ...packs,
            ];
            const output = await runTool(cmd, codeqlArgs);
            try {
                const parsedOutput = JSON.parse(output);
                if (Array.isArray(parsedOutput.packs) &&
                    // TODO PackDownloadOutput will not include the version if it is not specified
                    // in the input. The version is always the latest version available.
                    // It should be added to the output, but this requires a CLI change
                    parsedOutput.packs.every((p) => p.name /* && p.version */)) {
                    return parsedOutput;
                }
                else {
                    throw new Error("Unexpected output from pack download");
                }
            }
            catch (e) {
                throw new Error(`Attempted to download specified packs but got an error:\n${output}\n${e}`);
            }
        },
        async databaseCleanup(databasePath, cleanupLevel) {
            const codeqlArgs = [
                "database",
                "cleanup",
                databasePath,
                `--mode=${cleanupLevel}`,
                ...getExtraOptionsFromEnv(["database", "cleanup"]),
            ];
            await runTool(cmd, codeqlArgs);
        },
        async databaseBundle(databasePath, outputFilePath, databaseName) {
            const args = [
                "database",
                "bundle",
                databasePath,
                `--output=${outputFilePath}`,
                `--name=${databaseName}`,
                ...getExtraOptionsFromEnv(["database", "bundle"]),
            ];
            await new toolrunner.ToolRunner(cmd, args).exec();
        },
    };
    // To ensure that status reports include the CodeQL CLI version wherever
    // possible, we want to call getVersion(), which populates the version value
    // used by status reporting, at the earliest opportunity. But invoking
    // getVersion() directly here breaks tests that only pretend to create a
    // CodeQL object. So instead we rely on the assumption that all non-test
    // callers would set checkVersion to true, and util.codeQlVersionAbove()
    // would call getVersion(), so the CLI version would be cached as soon as the
    // CodeQL object is created.
    if (checkVersion &&
        !(await util.codeQlVersionAbove(codeql, CODEQL_MINIMUM_VERSION))) {
        throw new Error(`Expected a CodeQL CLI with version at least ${CODEQL_MINIMUM_VERSION} but got version ${await codeql.getVersion()}`);
    }
    return codeql;
}
/**
 * Gets the options for `path` of `options` as an array of extra option strings.
 */
function getExtraOptionsFromEnv(paths) {
    const options = util.getExtraOptionsEnvParam();
    return getExtraOptions(options, paths, []);
}
/**
 * Gets `options` as an array of extra option strings.
 *
 * - throws an exception mentioning `pathInfo` if this conversion is impossible.
 */
function asExtraOptions(options, pathInfo) {
    if (options === undefined) {
        return [];
    }
    if (!Array.isArray(options)) {
        const msg = `The extra options for '${pathInfo.join(".")}' ('${JSON.stringify(options)}') are not in an array.`;
        throw new Error(msg);
    }
    return options.map((o) => {
        const t = typeof o;
        if (t !== "string" && t !== "number" && t !== "boolean") {
            const msg = `The extra option for '${pathInfo.join(".")}' ('${JSON.stringify(o)}') is not a primitive value.`;
            throw new Error(msg);
        }
        return `${o}`;
    });
}
/**
 * Gets the options for `path` of `options` as an array of extra option strings.
 *
 * - the special terminal step name '*' in `options` matches all path steps
 * - throws an exception if this conversion is impossible.
 *
 * Exported for testing.
 */
function getExtraOptions(options, paths, pathInfo) {
    const all = asExtraOptions(options === null || options === void 0 ? void 0 : options["*"], pathInfo.concat("*"));
    const specific = paths.length === 0
        ? asExtraOptions(options, pathInfo)
        : getExtraOptions(options === null || options === void 0 ? void 0 : options[paths[0]], paths === null || paths === void 0 ? void 0 : paths.slice(1), pathInfo.concat(paths[0]));
    return all.concat(specific);
}
exports.getExtraOptions = getExtraOptions;
/*
 * A constant defining the maximum number of characters we will keep from
 * the programs stderr for logging. This serves two purposes:
 * (1) It avoids an OOM if a program fails in a way that results it
 *     printing many log lines.
 * (2) It avoids us hitting the limit of how much data we can send in our
 *     status reports on GitHub.com.
 */
const maxErrorSize = 20000;
async function runTool(cmd, args = []) {
    let output = "";
    let error = "";
    const exitCode = await new toolrunner.ToolRunner(cmd, args, {
        listeners: {
            stdout: (data) => {
                output += data.toString();
            },
            stderr: (data) => {
                const toRead = Math.min(maxErrorSize - error.length, data.length);
                error += data.toString("utf8", 0, toRead);
            },
        },
        ignoreReturnCode: true,
    }).exec();
    if (exitCode !== 0)
        throw new CommandInvocationError(cmd, args, exitCode, error, output);
    return output;
}
/**
 * If appropriate, generates a code scanning configuration that is to be used for a scan.
 * If the configuration is not to be generated, returns undefined.
 *
 * @param codeql The CodeQL object to use.
 * @param config The configuration to use.
 * @returns the path to the generated user configuration file.
 */
async function generateCodeScanningConfig(codeql, config, featureEnablement) {
    var _a;
    if (!(await util.useCodeScanningConfigInCli(codeql, featureEnablement))) {
        return;
    }
    const configLocation = path.resolve(config.tempDir, "user-config.yaml");
    // make a copy so we can modify it
    const augmentedConfig = cloneObject(config.originalUserInput);
    // Inject the queries from the input
    if (config.augmentationProperties.queriesInput) {
        if (config.augmentationProperties.queriesInputCombines) {
            augmentedConfig.queries = (augmentedConfig.queries || []).concat(config.augmentationProperties.queriesInput);
        }
        else {
            augmentedConfig.queries = config.augmentationProperties.queriesInput;
        }
    }
    if (((_a = augmentedConfig.queries) === null || _a === void 0 ? void 0 : _a.length) === 0) {
        delete augmentedConfig.queries;
    }
    // Inject the packs from the input
    if (config.augmentationProperties.packsInput) {
        if (config.augmentationProperties.packsInputCombines) {
            // At this point, we already know that this is a single-language analysis
            if (Array.isArray(augmentedConfig.packs)) {
                augmentedConfig.packs = (augmentedConfig.packs || []).concat(config.augmentationProperties.packsInput);
            }
            else if (!augmentedConfig.packs) {
                augmentedConfig.packs = config.augmentationProperties.packsInput;
            }
            else {
                // At this point, we know there is only one language.
                // If there were more than one language, an error would already have been thrown.
                const language = Object.keys(augmentedConfig.packs)[0];
                augmentedConfig.packs[language] = augmentedConfig.packs[language].concat(config.augmentationProperties.packsInput);
            }
        }
        else {
            augmentedConfig.packs = config.augmentationProperties.packsInput;
        }
    }
    if (Array.isArray(augmentedConfig.packs) && !augmentedConfig.packs.length) {
        delete augmentedConfig.packs;
    }
    if (config.augmentationProperties.injectedMlQueries) {
        // We need to inject the ML queries into the original user input before
        // we pass this on to the CLI, to make sure these get run.
        const packString = await util.getMlPoweredJsQueriesPack(codeql);
        if (augmentedConfig.packs === undefined)
            augmentedConfig.packs = [];
        if (Array.isArray(augmentedConfig.packs)) {
            augmentedConfig.packs.push(packString);
        }
        else {
            if (!augmentedConfig.packs.javascript)
                augmentedConfig.packs["javascript"] = [];
            augmentedConfig.packs["javascript"].push(packString);
        }
    }
    fs.writeFileSync(configLocation, yaml.dump(augmentedConfig));
    return configLocation;
}
function cloneObject(obj) {
    return JSON.parse(JSON.stringify(obj));
}
//# sourceMappingURL=codeql.js.map<|MERGE_RESOLUTION|>--- conflicted
+++ resolved
@@ -501,19 +501,7 @@
             if (config.languages.filter((l) => (0, languages_1.isTracedLanguage)(l)).length > 0) {
                 extraArgs.push("--begin-tracing");
                 extraArgs.push(...(await (0, trap_caching_1.getTrapCachingExtractorConfigArgs)(config)));
-<<<<<<< HEAD
-                if (processName !== undefined) {
-                    extraArgs.push(`--trace-process-name=${processName}`);
-                }
-                else {
-                    // We default to 3 if no other arguments are provided since this was the default
-                    // behavior of the Runner. Note this path never happens in the CodeQL Action
-                    // because that always passes in a process name.
-                    extraArgs.push(`--trace-process-level=${processLevel || 3}`);
-                }
-=======
                 extraArgs.push(`--trace-process-name=${processName}`);
->>>>>>> 0dea34e9
                 if (
                 // There's a bug in Lua tracing for Go on Windows in versions earlier than
                 // `CODEQL_VERSION_LUA_TRACING_GO_WINDOWS_FIXED`, so don't use Lua tracing
