--- conflicted
+++ resolved
@@ -615,40 +615,32 @@
             ];
             await new toolrunner.ToolRunner(cmd, args).exec();
         },
-<<<<<<< HEAD
-        async databaseExportDiagnostics(databasePath, sarifFile, exportDiagnosticsEnabled, automationDetailsId) {
+        async databaseExportDiagnostics(databasePath, sarifFile, automationDetailsId, features) {
             const args = [
                 "database",
                 "export-diagnostics",
                 "--db-cluster",
                 "--format=sarif-latest",
                 `--output=${sarifFile}`,
+                await getSarifIncludeDiagnosticsArgument(this, features),
                 ...getExtraOptionsFromEnv(["diagnostics", "export"]),
             ];
             args.push(databasePath);
-            if (exportDiagnosticsEnabled === true) {
-                args.push("--sarif-include-diagnostics");
-            }
             if (automationDetailsId !== undefined) {
                 args.push("--sarif-category", automationDetailsId);
             }
             await new toolrunner.ToolRunner(cmd, args).exec();
         },
-        async diagnosticsExport(sarifFile, exportDiagnosticsEnabled, automationDetailsId) {
-=======
         async diagnosticsExport(sarifFile, automationDetailsId, config, features) {
->>>>>>> 19f00dc2
             const args = [
                 "diagnostics",
                 "export",
                 "--format=sarif-latest",
                 `--output=${sarifFile}`,
+                await getSarifIncludeDiagnosticsArgument(this, features),
                 ...(await getCodeScanningConfigExportArguments(config, this, features)),
                 ...getExtraOptionsFromEnv(["diagnostics", "export"]),
             ];
-            if (exportDiagnosticsEnabled === true) {
-                args.push("--sarif-include-diagnostics");
-            }
             if (automationDetailsId !== undefined) {
                 args.push("--sarif-category", automationDetailsId);
             }
@@ -839,4 +831,10 @@
     }
     return [];
 }
+async function getSarifIncludeDiagnosticsArgument(codeql, features) {
+    if ((await features.getValue(feature_flags_1.Feature.ExportCodeScanningConfigEnabled, codeql)) === true) {
+        return "--sarif-include-diagnostics";
+    }
+    return "";
+}
 //# sourceMappingURL=codeql.js.map