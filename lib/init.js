"use strict";
var __importStar = (this && this.__importStar) || function (mod) {
    if (mod && mod.__esModule) return mod;
    var result = {};
    if (mod != null) for (var k in mod) if (Object.hasOwnProperty.call(mod, k)) result[k] = mod[k];
    result["default"] = mod;
    return result;
};
Object.defineProperty(exports, "__esModule", { value: true });
const toolrunnner = __importStar(require("@actions/exec/lib/toolrunner"));
const fs = __importStar(require("fs"));
const path = __importStar(require("path"));
const analysisPaths = __importStar(require("./analysis-paths"));
const codeql_1 = require("./codeql");
const configUtils = __importStar(require("./config-utils"));
const tracer_config_1 = require("./tracer-config");
const util = __importStar(require("./util"));
<<<<<<< HEAD
async function initCodeQL(codeqlURL, languages, githubAuth, githubUrl, tempDir, toolsDir, mode, logger) {
    logger.startGroup('Setup CodeQL tools');
    const codeql = await codeql_1.setupCodeQL(codeqlURL, languages, githubAuth, githubUrl, tempDir, toolsDir, mode, logger);
=======
async function initCodeQL(codeqlURL, githubAuth, githubUrl, tempDir, toolsDir, mode, logger) {
    logger.startGroup("Setup CodeQL tools");
    const codeql = await codeql_1.setupCodeQL(codeqlURL, githubAuth, githubUrl, tempDir, toolsDir, mode, logger);
>>>>>>> 245c02cf
    await codeql.printVersion();
    logger.endGroup();
    return codeql;
}
exports.initCodeQL = initCodeQL;
<<<<<<< HEAD
async function initConfig(languages, queriesInput, configFile, tempDir, toolCacheDir, codeQL, checkoutPath, githubAuth, githubUrl, logger) {
    logger.startGroup('Load language configuration');
    const config = await configUtils.initConfig(languages, queriesInput, configFile, tempDir, toolCacheDir, codeQL, checkoutPath, githubAuth, githubUrl, logger);
=======
async function initConfig(languagesInput, queriesInput, configFile, repository, tempDir, toolCacheDir, codeQL, checkoutPath, githubAuth, githubUrl, logger) {
    logger.startGroup("Load language configuration");
    const config = await configUtils.initConfig(languagesInput, queriesInput, configFile, repository, tempDir, toolCacheDir, codeQL, checkoutPath, githubAuth, githubUrl, logger);
>>>>>>> 245c02cf
    analysisPaths.printPathFiltersWarning(config, logger);
    logger.endGroup();
    return config;
}
exports.initConfig = initConfig;
async function runInit(codeql, config) {
    const sourceRoot = path.resolve();
    fs.mkdirSync(util.getCodeQLDatabasesDir(config.tempDir), { recursive: true });
    // TODO: replace this code once CodeQL supports multi-language tracing
    for (const language of config.languages) {
        // Init language database
        await codeql.databaseInit(util.getCodeQLDatabasePath(config.tempDir, language), language, sourceRoot);
    }
    return await tracer_config_1.getCombinedTracerConfig(config, codeql);
}
exports.runInit = runInit;
// Runs a powershell script to inject the tracer into a parent process
// so it can tracer future processes, hopefully including the build process.
// If processName is given then injects into the nearest parent process with
// this name, otherwise uses the processLevel-th parent if defined, otherwise
// defaults to the 3rd parent as a rough guess.
async function injectWindowsTracer(processName, processLevel, config, codeql, tracerConfig) {
    let script;
    if (processName !== undefined) {
        script = `
      Param(
          [Parameter(Position=0)]
          [String]
          $tracer
      )

      $id = $PID
      while ($true) {
        $p = Get-CimInstance -Class Win32_Process -Filter "ProcessId = $id"
        Write-Host "Found process: $p"
        if ($p -eq $null) {
          throw "Could not determine ${processName} process"
        }
        if ($p[0].Name -eq "${processName}") {
          Break
        } else {
          $id = $p[0].ParentProcessId
        }
      }
      Write-Host "Final process: $p"

      Invoke-Expression "&$tracer --inject=$id"`;
    }
    else {
        // If the level is not defined then guess at the 3rd parent process.
        // This won't be correct in every setting but it should be enough in most settings,
        // and overestimating is likely better in this situation so we definitely trace
        // what we want, though this does run the risk of interfering with future CI jobs.
        // Note that the default of 3 doesn't work on github actions, so we include a
        // special case in the script that checks for Runner.Worker.exe so we can still work
        // on actions if the runner is invoked there.
        processLevel = processLevel || 3;
        script = `
      Param(
          [Parameter(Position=0)]
          [String]
          $tracer
      )

      $id = $PID
      for ($i = 0; $i -le ${processLevel}; $i++) {
        $p = Get-CimInstance -Class Win32_Process -Filter "ProcessId = $id"
        Write-Host "Parent process \${i}: $p"
        if ($p -eq $null) {
          throw "Process tree ended before reaching required level"
        }
        # Special case just in case the runner is used on actions
        if ($p[0].Name -eq "Runner.Worker.exe") {
          Write-Host "Found Runner.Worker.exe process which means we are running on GitHub Actions"
          Write-Host "Aborting search early and using process: $p"
          Break
        } else {
          $id = $p[0].ParentProcessId
        }
      }
      Write-Host "Final process: $p"

      Invoke-Expression "&$tracer --inject=$id"`;
    }
    const injectTracerPath = path.join(config.tempDir, "inject-tracer.ps1");
    fs.writeFileSync(injectTracerPath, script);
    await new toolrunnner.ToolRunner("powershell", [
        "-ExecutionPolicy",
        "Bypass",
        "-file",
        injectTracerPath,
        path.resolve(path.dirname(codeql.getPath()), "tools", "win64", "tracer.exe"),
    ], { env: { ODASA_TRACER_CONFIGURATION: tracerConfig.spec } }).exec();
}
exports.injectWindowsTracer = injectWindowsTracer;
//# sourceMappingURL=init.js.map<|MERGE_RESOLUTION|>--- conflicted
+++ resolved
@@ -15,29 +15,17 @@
 const configUtils = __importStar(require("./config-utils"));
 const tracer_config_1 = require("./tracer-config");
 const util = __importStar(require("./util"));
-<<<<<<< HEAD
 async function initCodeQL(codeqlURL, languages, githubAuth, githubUrl, tempDir, toolsDir, mode, logger) {
     logger.startGroup('Setup CodeQL tools');
     const codeql = await codeql_1.setupCodeQL(codeqlURL, languages, githubAuth, githubUrl, tempDir, toolsDir, mode, logger);
-=======
-async function initCodeQL(codeqlURL, githubAuth, githubUrl, tempDir, toolsDir, mode, logger) {
-    logger.startGroup("Setup CodeQL tools");
-    const codeql = await codeql_1.setupCodeQL(codeqlURL, githubAuth, githubUrl, tempDir, toolsDir, mode, logger);
->>>>>>> 245c02cf
     await codeql.printVersion();
     logger.endGroup();
     return codeql;
 }
 exports.initCodeQL = initCodeQL;
-<<<<<<< HEAD
 async function initConfig(languages, queriesInput, configFile, tempDir, toolCacheDir, codeQL, checkoutPath, githubAuth, githubUrl, logger) {
-    logger.startGroup('Load language configuration');
+    logger.startGroup("Load language configuration");
     const config = await configUtils.initConfig(languages, queriesInput, configFile, tempDir, toolCacheDir, codeQL, checkoutPath, githubAuth, githubUrl, logger);
-=======
-async function initConfig(languagesInput, queriesInput, configFile, repository, tempDir, toolCacheDir, codeQL, checkoutPath, githubAuth, githubUrl, logger) {
-    logger.startGroup("Load language configuration");
-    const config = await configUtils.initConfig(languagesInput, queriesInput, configFile, repository, tempDir, toolCacheDir, codeQL, checkoutPath, githubAuth, githubUrl, logger);
->>>>>>> 245c02cf
     analysisPaths.printPathFiltersWarning(config, logger);
     logger.endGroup();
     return config;
