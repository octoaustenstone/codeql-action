"use strict";
var __importStar = (this && this.__importStar) || function (mod) {
    if (mod && mod.__esModule) return mod;
    var result = {};
    if (mod != null) for (var k in mod) if (Object.hasOwnProperty.call(mod, k)) result[k] = mod[k];
    result["default"] = mod;
    return result;
};
Object.defineProperty(exports, "__esModule", { value: true });
const toolrunnner = __importStar(require("@actions/exec/lib/toolrunner"));
const fs = __importStar(require("fs"));
const path = __importStar(require("path"));
const analysisPaths = __importStar(require("./analysis-paths"));
const codeql_1 = require("./codeql");
const languages_1 = require("./languages");
const sharedEnv = __importStar(require("./shared-environment"));
const upload_lib = __importStar(require("./upload-lib"));
const util = __importStar(require("./util"));
async function setupPythonExtractor(logger) {
    const codeqlPython = process.env["CODEQL_PYTHON"];
    if (codeqlPython === undefined || codeqlPython.length === 0) {
        // If CODEQL_PYTHON is not set, no dependencies were installed, so we don't need to do anything
        return;
    }
    let output = '';
    const options = {
        listeners: {
            stdout: (data) => {
                output += data.toString();
            }
        }
    };
    await new toolrunnner.ToolRunner(codeqlPython, ['-c', 'import os; import pip; print(os.path.dirname(os.path.dirname(pip.__file__)))'], options).exec();
    logger.info('Setting LGTM_INDEX_IMPORT_PATH=' + output);
    process.env['LGTM_INDEX_IMPORT_PATH'] = output;
    output = '';
    await new toolrunnner.ToolRunner(codeqlPython, ['-c', 'import sys; print(sys.version_info[0])'], options).exec();
    logger.info('Setting LGTM_PYTHON_SETUP_VERSION=' + output);
    process.env['LGTM_PYTHON_SETUP_VERSION'] = output;
}
async function createdDBForScannedLanguages(config, logger) {
    // Insert the LGTM_INDEX_X env vars at this point so they are set when
    // we extract any scanned languages.
    analysisPaths.includeAndExcludeAnalysisPaths(config);
    const codeql = codeql_1.getCodeQL(config.codeQLCmd);
    for (const language of config.languages) {
        if (languages_1.isScannedLanguage(language)) {
<<<<<<< HEAD
            logger.startGroup('Extracting ' + language);
            if (language === languages_1.Language.python) {
                await setupPythonExtractor(logger);
            }
=======
            logger.startGroup(`Extracting ${language}`);
>>>>>>> 367ad73e
            await codeql.extractScannedLanguage(util.getCodeQLDatabasePath(config.tempDir, language), language);
            logger.endGroup();
        }
    }
}
async function finalizeDatabaseCreation(config, logger) {
    await createdDBForScannedLanguages(config, logger);
    const codeql = codeql_1.getCodeQL(config.codeQLCmd);
    for (const language of config.languages) {
        logger.startGroup(`Finalizing ${language}`);
        await codeql.finalizeDatabase(util.getCodeQLDatabasePath(config.tempDir, language));
        logger.endGroup();
    }
}
// Runs queries and creates sarif files in the given folder
async function runQueries(sarifFolder, memoryFlag, addSnippetsFlag, threadsFlag, config, logger) {
    const statusReport = {};
    for (const language of config.languages) {
        logger.startGroup(`Analyzing ${language}`);
        const queries = config.queries[language];
        if (queries.builtin.length === 0 && queries.custom.length === 0) {
            throw new Error(`Unable to analyse ${language} as no queries were selected for this language`);
        }
        try {
            for (const type of ["builtin", "custom"]) {
                if (queries[type].length > 0) {
                    const startTime = new Date().getTime();
                    const databasePath = util.getCodeQLDatabasePath(config.tempDir, language);
                    // Pass the queries to codeql using a file instead of using the command
                    // line to avoid command line length restrictions, particularly on windows.
                    const querySuitePath = `${databasePath}-queries-${type}.qls`;
                    const querySuiteContents = queries[type]
                        .map((q) => `- query: ${q}`)
                        .join("\n");
                    fs.writeFileSync(querySuitePath, querySuiteContents);
                    logger.debug(`Query suite file for ${language}...\n${querySuiteContents}`);
                    const sarifFile = path.join(sarifFolder, `${language}-${type}.sarif`);
                    const codeql = codeql_1.getCodeQL(config.codeQLCmd);
                    await codeql.databaseAnalyze(databasePath, sarifFile, querySuitePath, memoryFlag, addSnippetsFlag, threadsFlag);
                    logger.debug(`SARIF results for database ${language} created at "${sarifFile}"`);
                    logger.endGroup();
                    // Record the performance
                    const endTime = new Date().getTime();
                    statusReport[`analyze_${type}_queries_${language}_duration_ms`] =
                        endTime - startTime;
                }
            }
        }
        catch (e) {
            logger.error(`Error running analysis for ${language}: ${e}`);
            logger.info(e);
            statusReport.analyze_failure_language = language;
            return statusReport;
        }
    }
    return statusReport;
}
exports.runQueries = runQueries;
async function runAnalyze(repositoryNwo, commitOid, ref, analysisKey, analysisName, workflowRunID, checkoutPath, environment, githubAuth, githubUrl, doUpload, mode, outputDir, memoryFlag, addSnippetsFlag, threadsFlag, config, logger) {
    // Delete the tracer config env var to avoid tracing ourselves
    delete process.env[sharedEnv.ODASA_TRACER_CONFIGURATION];
    fs.mkdirSync(outputDir, { recursive: true });
    logger.info("Finalizing database creation");
    await finalizeDatabaseCreation(config, logger);
    logger.info("Analyzing database");
    const queriesStats = await runQueries(outputDir, memoryFlag, addSnippetsFlag, threadsFlag, config, logger);
    if (!doUpload) {
        logger.info("Not uploading results");
        return { ...queriesStats };
    }
    const uploadStats = await upload_lib.upload(outputDir, repositoryNwo, commitOid, ref, analysisKey, analysisName, workflowRunID, checkoutPath, environment, githubAuth, githubUrl, mode, logger);
    return { ...queriesStats, ...uploadStats };
}
exports.runAnalyze = runAnalyze;
//# sourceMappingURL=analyze.js.map<|MERGE_RESOLUTION|>--- conflicted
+++ resolved
@@ -22,21 +22,24 @@
         // If CODEQL_PYTHON is not set, no dependencies were installed, so we don't need to do anything
         return;
     }
-    let output = '';
+    let output = "";
     const options = {
         listeners: {
             stdout: (data) => {
                 output += data.toString();
-            }
-        }
+            },
+        },
     };
-    await new toolrunnner.ToolRunner(codeqlPython, ['-c', 'import os; import pip; print(os.path.dirname(os.path.dirname(pip.__file__)))'], options).exec();
-    logger.info('Setting LGTM_INDEX_IMPORT_PATH=' + output);
-    process.env['LGTM_INDEX_IMPORT_PATH'] = output;
-    output = '';
-    await new toolrunnner.ToolRunner(codeqlPython, ['-c', 'import sys; print(sys.version_info[0])'], options).exec();
-    logger.info('Setting LGTM_PYTHON_SETUP_VERSION=' + output);
-    process.env['LGTM_PYTHON_SETUP_VERSION'] = output;
+    await new toolrunnner.ToolRunner(codeqlPython, [
+        "-c",
+        "import·os;·import·pip;·print(os.path.dirname(os.path.dirname(pip.__file__)))",
+    ], options).exec();
+    logger.info(`Setting LGTM_INDEX_IMPORT_PATH=${output}`);
+    process.env["LGTM_INDEX_IMPORT_PATH"] = output;
+    output = "";
+    await new toolrunnner.ToolRunner(codeqlPython, ["-c", "import sys; print(sys.version_info[0])"], options).exec();
+    logger.info(`Setting LGTM_PYTHON_SETUP_VERSION=${output}`);
+    process.env["LGTM_PYTHON_SETUP_VERSION"] = output;
 }
 async function createdDBForScannedLanguages(config, logger) {
     // Insert the LGTM_INDEX_X env vars at this point so they are set when
@@ -45,14 +48,10 @@
     const codeql = codeql_1.getCodeQL(config.codeQLCmd);
     for (const language of config.languages) {
         if (languages_1.isScannedLanguage(language)) {
-<<<<<<< HEAD
-            logger.startGroup('Extracting ' + language);
+            logger.startGroup(`Extracting ${language}`);
             if (language === languages_1.Language.python) {
                 await setupPythonExtractor(logger);
             }
-=======
-            logger.startGroup(`Extracting ${language}`);
->>>>>>> 367ad73e
             await codeql.extractScannedLanguage(util.getCodeQLDatabasePath(config.tempDir, language), language);
             logger.endGroup();
         }
