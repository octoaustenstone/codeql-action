--- conflicted
+++ resolved
@@ -221,7 +221,6 @@
             debugMode: false,
             debugArtifactName: "my-artifact",
             debugDatabaseName: "my-db",
-<<<<<<< HEAD
             augmentationProperties: {
                 injectedMlQueries: false,
                 packsInputCombines: false,
@@ -229,10 +228,7 @@
                 packsInput: undefined,
                 queriesInput: undefined,
             },
-=======
-            injectedMlQueries: false,
             trapCaches: {},
->>>>>>> a6d09016
         };
         const languages = "javascript";
         const configFilePath = createConfigFile(inputFileContents, tmpDir);
