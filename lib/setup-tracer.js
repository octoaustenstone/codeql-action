--- conflicted
+++ resolved
@@ -173,16 +173,9 @@
         // Setup CODEQL_RAM flag (todo improve this https://github.com/github/dsp-code-scanning/issues/935)
         const codeqlRam = process.env['CODEQL_RAM'] || '6500';
         core.exportVariable('CODEQL_RAM', codeqlRam);
-<<<<<<< HEAD
-        const databaseFolder = path.resolve(util.getRequiredEnvParam('RUNNER_TEMP'), 'codeql_databases');
+        const databaseFolder = util.getCodeQLDatabasesDir();
         fs.mkdirSync(databaseFolder, { recursive: true });
-        let tracedLanguages = {};
-        let scannedLanguages = [];
-=======
-        const databaseFolder = util.getCodeQLDatabasesDir();
-        await io.mkdirP(databaseFolder);
         let tracedLanguageConfigs = [];
->>>>>>> d5693a7f
         // TODO: replace this code once CodeQL supports multi-language tracing
         for (let language of config.languages) {
             const languageDatabase = path.join(databaseFolder, language);
