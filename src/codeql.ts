import * as toolrunnner from "@actions/exec/lib/toolrunner";
import * as http from "@actions/http-client";
import { IHeaders } from "@actions/http-client/interfaces";
import * as toolcache from "@actions/tool-cache";
import * as fs from "fs";
import * as path from "path";
import * as semver from "semver";
import * as stream from "stream";
import * as globalutil from "util";
import uuidV4 from "uuid/v4";

import * as api from "./api-client";
import * as defaults from "./defaults.json"; // Referenced from codeql-action-sync-tool!
import { errorMatchers } from "./error-matcher";
import { Language } from "./languages";
import { Logger } from "./logging";
import { toolrunnerErrorCatcher } from "./toolrunner-error-catcher";
import * as util from "./util";

type Options = Array<string | number | boolean>;

/**
 * Extra command line options for the codeql commands.
 */
interface ExtraOptions {
  "*"?: Options;
  database?: {
    "*"?: Options;
    init?: Options;
    "trace-command"?: Options;
    analyze?: Options;
    finalize?: Options;
  };
  resolve?: {
    "*"?: Options;
    extractor?: Options;
    queries?: Options;
  };
}

export interface CodeQL {
  /**
   * Get the path of the CodeQL executable.
   */
  getPath(): string;
  /**
   * Print version information about CodeQL.
   */
  printVersion(): Promise<void>;
  /**
   * Run 'codeql database trace-command' on 'tracer-env.js' and parse
   * the result to get environment variables set by CodeQL.
   */
  getTracerEnv(databasePath: string): Promise<{ [key: string]: string }>;
  /**
   * Run 'codeql database init'.
   */
  databaseInit(
    databasePath: string,
    language: Language,
    sourceRoot: string
  ): Promise<void>;
  /**
   * Runs the autobuilder for the given language.
   */
  runAutobuild(language: Language): Promise<void>;
  /**
   * Extract code for a scanned language using 'codeql database trace-command'
   * and running the language extracter.
   */
  extractScannedLanguage(database: string, language: Language): Promise<void>;
  /**
   * Finalize a database using 'codeql database finalize'.
   */
  finalizeDatabase(databasePath: string): Promise<void>;
  /**
   * Run 'codeql resolve queries'.
   */
  resolveQueries(
    queries: string[],
    extraSearchPath: string | undefined
  ): Promise<ResolveQueriesOutput>;
  /**
   * Run 'codeql database analyze'.
   */
  databaseAnalyze(
    databasePath: string,
    sarifFile: string,
    querySuite: string,
    memoryFlag: string,
    addSnippetsFlag: string,
    threadsFlag: string
  ): Promise<void>;
}

export interface ResolveQueriesOutput {
  byLanguage: {
    [language: string]: {
      [queryPath: string]: {};
    };
  };
  noDeclaredLanguage: {
    [queryPath: string]: {};
  };
  multipleDeclaredLanguages: {
    [queryPath: string]: {};
  };
}

/**
 * Stores the CodeQL object, and is populated by `setupCodeQL` or `getCodeQL`.
 * Can be overridden in tests using `setCodeQL`.
 */
let cachedCodeQL: CodeQL | undefined = undefined;

const CODEQL_BUNDLE_VERSION = defaults.bundleVersion;
const CODEQL_BUNDLE_NAME = "codeql-bundle.tar.gz";
const CODEQL_DEFAULT_ACTION_REPOSITORY = "github/codeql-action";

function getCodeQLActionRepository(mode: util.Mode): string {
  if (mode !== "actions") {
    return CODEQL_DEFAULT_ACTION_REPOSITORY;
  }

  // Actions do not know their own repository name,
  // so we currently use this hack to find the name based on where our files are.
  // This can be removed once the change to the runner in https://github.com/actions/runner/pull/585 is deployed.
  const runnerTemp = util.getRequiredEnvParam("RUNNER_TEMP");
  const actionsDirectory = path.join(path.dirname(runnerTemp), "_actions");
  const relativeScriptPath = path.relative(actionsDirectory, __filename);
  // This handles the case where the Action does not come from an Action repository,
  // e.g. our integration tests which use the Action code from the current checkout.
  if (
    relativeScriptPath.startsWith("..") ||
    path.isAbsolute(relativeScriptPath)
  ) {
    return CODEQL_DEFAULT_ACTION_REPOSITORY;
  }
  const relativeScriptPathParts = relativeScriptPath.split(path.sep);
  return `${relativeScriptPathParts[0]}/${relativeScriptPathParts[1]}`;
}

export async function getCodeQLBundleDownloadURL(
  bundleNames: string[],
  githubAuth: string,
  githubUrl: string,
  mode: util.Mode,
  logger: Logger
): Promise<string> {
  const codeQLActionRepository = getCodeQLActionRepository(mode);
  const potentialDownloadSources = [
    // This GitHub instance, and this Action.
    [githubUrl, codeQLActionRepository],
    // This GitHub instance, and the canonical Action.
    [githubUrl, CODEQL_DEFAULT_ACTION_REPOSITORY],
    // GitHub.com, and the canonical Action.
    [util.GITHUB_DOTCOM_URL, CODEQL_DEFAULT_ACTION_REPOSITORY],
  ];
  // We now filter out any duplicates.
  // Duplicates will happen either because the GitHub instance is GitHub.com, or because the Action is not a fork.
  const uniqueDownloadSources = potentialDownloadSources.filter(
    (url, index, self) => index === self.indexOf(url)
  );
  for (const downloadSource of uniqueDownloadSources) {
    const [apiURL, repository] = downloadSource;
    // If we've reached the final case, short-circuit the API check since we know the bundle exists and is public.
    if (
      apiURL === util.GITHUB_DOTCOM_URL &&
      repository === CODEQL_DEFAULT_ACTION_REPOSITORY
    ) {
      break;
    }
    const [repositoryOwner, repositoryName] = repository.split("/");
    try {
<<<<<<< HEAD
      const release = await api.getApiClient(githubAuth, githubUrl).repos.getReleaseByTag({
        owner: repositoryOwner,
        repo: repositoryName,
        tag: CODEQL_BUNDLE_VERSION
      });
      // See if any of the bundles appears in the assets list
      for (let bundleName of bundleNames) {
        for (let asset of release.data.assets) {
          if (asset.name === bundleName) {
            logger.info(`Found CodeQL bundle in ${downloadSource[1]} on ${downloadSource[0]} with URL ${asset.url}.`);
            return asset.url;
          }
=======
      const release = await api
        .getApiClient(githubAuth, githubUrl)
        .repos.getReleaseByTag({
          owner: repositoryOwner,
          repo: repositoryName,
          tag: CODEQL_BUNDLE_VERSION,
        });
      for (const asset of release.data.assets) {
        if (asset.name === CODEQL_BUNDLE_NAME) {
          logger.info(
            `Found CodeQL bundle in ${downloadSource[1]} on ${downloadSource[0]} with URL ${asset.url}.`
          );
          return asset.url;
>>>>>>> 245c02cf
        }
      }
    } catch (e) {
      logger.info(
        `Looked for CodeQL bundle in ${downloadSource[1]} on ${downloadSource[0]} but got error ${e}.`
      );
    }
  }
  return `https://github.com/${CODEQL_DEFAULT_ACTION_REPOSITORY}/releases/download/${CODEQL_BUNDLE_VERSION}/${CODEQL_BUNDLE_NAME}`;
}

// We have to download CodeQL manually because the toolcache doesn't support Accept headers.
// This can be removed once https://github.com/actions/toolkit/pull/530 is merged and released.
async function toolcacheDownloadTool(
  url: string,
  headers: IHeaders | undefined,
  tempDir: string,
  logger: Logger
): Promise<string> {
  const client = new http.HttpClient("CodeQL Action");
  const dest = path.join(tempDir, uuidV4());
  const response: http.HttpClientResponse = await client.get(url, headers);
  if (response.message.statusCode !== 200) {
    logger.info(
      `Failed to download from "${url}". Code(${response.message.statusCode}) Message(${response.message.statusMessage})`
    );
    throw new Error(`Unexpected HTTP response: ${response.message.statusCode}`);
  }
  const pipeline = globalutil.promisify(stream.pipeline);
  fs.mkdirSync(path.dirname(dest), { recursive: true });
  await pipeline(response.message, fs.createWriteStream(dest));
  return dest;
}

export async function setupCodeQL(
  codeqlURL: string | undefined,
  languages: Language[],
  githubAuth: string,
  githubUrl: string,
  tempDir: string,
  toolsDir: string,
  mode: util.Mode,
  logger: Logger
): Promise<CodeQL> {
  // Setting these two env vars makes the toolcache code safe to use outside,
  // of actions but this is obviously not a great thing we're doing and it would
  // be better to write our own implementation to use outside of actions.
  process.env["RUNNER_TEMP"] = tempDir;
  process.env["RUNNER_TOOL_CACHE"] = toolsDir;

  // The URL identifies the release version. E.g., codeql-20200901 .
  // The plVersion identifies the platform-language combination of the package
  // within the release. E.g., `linux64-cpp` in `codeql-linux64-cpp.tar.gz`.
  // We expect the codeqlUrl (when given) to always point to the main bundle
  // `codeql-bundle.tar.gz`
  //
  // The logic is as follows:
  //  - Always use the Toolcache if available.
  //    - If we would like a platform-language package, but have the
  //      full bundle in the cache, use that.
  //  - If codeqlURL is specified, use that.
  //  - If a single language is being analyzed, try to download the platform-language package.
  //    - If it is not available in the release assets, fallback to the full bundle
  //  - If multiple languages are being anlyzed, use the full bundle
  let plVersion: string | undefined = undefined;
  let platform: string;
  if (process.platform === 'win32') {
    platform = "win64";
  } else if (process.platform === 'linux') {
    platform = "linux64";
  } else if (process.platform === 'darwin') {
    platform = "osx64";
  } else {
    throw new Error("Unsupported platform: " + process.platform);
  }
  if (languages.length === 1) {
    plVersion = `${platform}-${languages[0]}`;
  }

  try {
    const codeqlURLVersion = getCodeQLURLVersion(
      codeqlURL || `/${CODEQL_BUNDLE_VERSION}/`,
      logger
    );

<<<<<<< HEAD
    let codeqlFolder;

    logger.debug(`PL Version ${plVersion}`);
    if (plVersion) {
      codeqlFolder = toolcache.find('CodeQL', `${codeqlURLVersion}-${plVersion}`);
      if (codeqlFolder) {
        logger.debug(`CodeQL found in cache ${codeqlFolder}`);
      }
    }

    if (!codeqlFolder) {
      codeqlFolder = toolcache.find('CodeQL', codeqlURLVersion);
      if (codeqlFolder) {
        logger.debug(`CodeQL found in cache ${codeqlFolder}`);
      }
    }

    if (!codeqlFolder) {
      const codeqlToolcacheVersion = plVersion ? `${codeqlURLVersion}-${plVersion}` : codeqlURLVersion;
      logger.debug(`CodeQL not found in cache`);
      if (!codeqlURL) {
        // Provide a few options, from smaller to bigger
        let bundles: string[] = [];
        if (plVersion) {
          bundles.push(CODEQL_BUNDLE_NAME.replace("-bundle", `-bundle-${plVersion}`));
        }
        bundles.push(CODEQL_BUNDLE_NAME.replace("-bundle", `-bundle-${platform}`));
        bundles.push(CODEQL_BUNDLE_NAME);

        codeqlURL = await getCodeQLBundleDownloadURL(bundles, githubAuth, githubUrl, mode, logger);
=======
    let codeqlFolder = toolcache.find("CodeQL", codeqlURLVersion);
    if (codeqlFolder) {
      logger.debug(`CodeQL found in cache ${codeqlFolder}`);
    } else {
      if (!codeqlURL) {
        codeqlURL = await getCodeQLBundleDownloadURL(
          githubAuth,
          githubUrl,
          mode,
          logger
        );
>>>>>>> 245c02cf
      }
      logger.debug(`Using CodeQL URL: ${codeqlURL}`);

      const headers: IHeaders = { accept: "application/octet-stream" };
      // We only want to provide an authorization header if we are downloading
      // from the same GitHub instance the Action is running on.
      // This avoids leaking Enterprise tokens to dotcom.
      if (codeqlURL.startsWith(`${githubUrl}/`)) {
        logger.debug("Downloading CodeQL bundle with token.");
        headers.authorization = `token ${githubAuth}`;
      } else {
        logger.debug("Downloading CodeQL bundle without token.");
      }
      logger.info(
        `Downloading CodeQL tools from ${codeqlURL}. This may take a while.`
      );
      const codeqlPath = await toolcacheDownloadTool(
        codeqlURL,
        headers,
        tempDir,
        logger
      );
      logger.debug(`CodeQL bundle download to ${codeqlPath} complete.`);

      const codeqlExtracted = await toolcache.extractTar(codeqlPath);
<<<<<<< HEAD
      logger.debug(`Caching ${codeqlToolcacheVersion}`);
      codeqlFolder = await toolcache.cacheDir(codeqlExtracted, 'CodeQL', codeqlToolcacheVersion);
=======
      codeqlFolder = await toolcache.cacheDir(
        codeqlExtracted,
        "CodeQL",
        codeqlURLVersion
      );
>>>>>>> 245c02cf
    }

    let codeqlCmd = path.join(codeqlFolder, "codeql", "codeql");
    if (process.platform === "win32") {
      codeqlCmd += ".exe";
    } else if (process.platform !== "linux" && process.platform !== "darwin") {
      throw new Error(`Unsupported platform: ${process.platform}`);
    }

    cachedCodeQL = getCodeQLForCmd(codeqlCmd);
    return cachedCodeQL;
  } catch (e) {
    logger.error(e);
    throw new Error("Unable to download and extract CodeQL CLI");
  }
}

export function getCodeQLURLVersion(url: string, logger: Logger): string {
  const match = url.match(/\/codeql-bundle-(.*)\//);
  if (match === null || match.length < 2) {
    throw new Error(
      `Malformed tools url: ${url}. Version could not be inferred`
    );
  }

  let version = match[1];

  if (!semver.valid(version)) {
    logger.debug(
      `Bundle version ${version} is not in SemVer format. Will treat it as pre-release 0.0.0-${version}.`
    );
    version = `0.0.0-${version}`;
  }

  const s = semver.clean(version);
  if (!s) {
    throw new Error(
      `Malformed tools url ${url}. Version should be in SemVer format but have ${version} instead`
    );
  }

  return s;
}

/**
 * Use the CodeQL executable located at the given path.
 */
export function getCodeQL(cmd: string): CodeQL {
  if (cachedCodeQL === undefined) {
    cachedCodeQL = getCodeQLForCmd(cmd);
  }
  return cachedCodeQL;
}

function resolveFunction<T>(
  partialCodeql: Partial<CodeQL>,
  methodName: string,
  defaultImplementation?: T
): T {
  if (typeof partialCodeql[methodName] !== "function") {
    if (defaultImplementation !== undefined) {
      return defaultImplementation;
    }
    const dummyMethod = () => {
      throw new Error(`CodeQL ${methodName} method not correctly defined`);
    };
    return dummyMethod as any;
  }
  return partialCodeql[methodName];
}

/**
 * Set the functionality for CodeQL methods. Only for use in tests.
 *
 * Accepts a partial object and any undefined methods will be implemented
 * to immediately throw an exception indicating which method is missing.
 */
export function setCodeQL(partialCodeql: Partial<CodeQL>): CodeQL {
  cachedCodeQL = {
    getPath: resolveFunction(partialCodeql, "getPath", () => "/tmp/dummy-path"),
    printVersion: resolveFunction(partialCodeql, "printVersion"),
    getTracerEnv: resolveFunction(partialCodeql, "getTracerEnv"),
    databaseInit: resolveFunction(partialCodeql, "databaseInit"),
    runAutobuild: resolveFunction(partialCodeql, "runAutobuild"),
    extractScannedLanguage: resolveFunction(
      partialCodeql,
      "extractScannedLanguage"
    ),
    finalizeDatabase: resolveFunction(partialCodeql, "finalizeDatabase"),
    resolveQueries: resolveFunction(partialCodeql, "resolveQueries"),
    databaseAnalyze: resolveFunction(partialCodeql, "databaseAnalyze"),
  };
  return cachedCodeQL;
}

/**
 * Get the cached CodeQL object. Should only be used from tests.
 *
 * TODO: Work out a good way for tests to get this from the test context
 * instead of having to have this method.
 */
export function getCachedCodeQL(): CodeQL {
  if (cachedCodeQL === undefined) {
    // Should never happen as setCodeQL is called by testing-utils.setupTests
    throw new Error("cachedCodeQL undefined");
  }
  return cachedCodeQL;
}

function getCodeQLForCmd(cmd: string): CodeQL {
  return {
    getPath() {
      return cmd;
    },
    async printVersion() {
      await new toolrunnner.ToolRunner(cmd, [
        "version",
        "--format=json",
      ]).exec();
    },
    async getTracerEnv(databasePath: string) {
      // Write tracer-env.js to a temp location.
      const tracerEnvJs = path.resolve(
        databasePath,
        "working",
        "tracer-env.js"
      );
      fs.mkdirSync(path.dirname(tracerEnvJs), { recursive: true });
      fs.writeFileSync(
        tracerEnvJs,
        `
        const fs = require('fs');
        const env = {};
        for (let entry of Object.entries(process.env)) {
          const key = entry[0];
          const value = entry[1];
          if (typeof value !== 'undefined' && key !== '_' && !key.startsWith('JAVA_MAIN_CLASS_')) {
            env[key] = value;
          }
        }
        process.stdout.write(process.argv[2]);
        fs.writeFileSync(process.argv[2], JSON.stringify(env), 'utf-8');`
      );

      const envFile = path.resolve(databasePath, "working", "env.tmp");
      await new toolrunnner.ToolRunner(cmd, [
        "database",
        "trace-command",
        databasePath,
        ...getExtraOptionsFromEnv(["database", "trace-command"]),
        process.execPath,
        tracerEnvJs,
        envFile,
      ]).exec();
      return JSON.parse(fs.readFileSync(envFile, "utf-8"));
    },
    async databaseInit(
      databasePath: string,
      language: Language,
      sourceRoot: string
    ) {
      await new toolrunnner.ToolRunner(cmd, [
        "database",
        "init",
        databasePath,
        `--language=${language}`,
        `--source-root=${sourceRoot}`,
        ...getExtraOptionsFromEnv(["database", "init"]),
      ]).exec();
    },
    async runAutobuild(language: Language) {
      const cmdName =
        process.platform === "win32" ? "autobuild.cmd" : "autobuild.sh";
      const autobuildCmd = path.join(
        path.dirname(cmd),
        language,
        "tools",
        cmdName
      );

      // Update JAVA_TOOL_OPTIONS to contain '-Dhttp.keepAlive=false'
      // This is because of an issue with Azure pipelines timing out connections after 4 minutes
      // and Maven not properly handling closed connections
      // Otherwise long build processes will timeout when pulling down Java packages
      // https://developercommunity.visualstudio.com/content/problem/292284/maven-hosted-agent-connection-timeout.html
      const javaToolOptions = process.env["JAVA_TOOL_OPTIONS"] || "";
      process.env["JAVA_TOOL_OPTIONS"] = [
        ...javaToolOptions.split(/\s+/),
        "-Dhttp.keepAlive=false",
        "-Dmaven.wagon.http.pool=false",
      ].join(" ");

      await new toolrunnner.ToolRunner(autobuildCmd).exec();
    },
    async extractScannedLanguage(databasePath: string, language: Language) {
      // Get extractor location
      let extractorPath = "";
      await new toolrunnner.ToolRunner(
        cmd,
        [
          "resolve",
          "extractor",
          "--format=json",
          `--language=${language}`,
          ...getExtraOptionsFromEnv(["resolve", "extractor"]),
        ],
        {
          silent: true,
          listeners: {
            stdout: (data) => {
              extractorPath += data.toString();
            },
            stderr: (data) => {
              process.stderr.write(data);
            },
          },
        }
      ).exec();

      // Set trace command
      const ext = process.platform === "win32" ? ".cmd" : ".sh";
      const traceCommand = path.resolve(
        JSON.parse(extractorPath),
        "tools",
        `autobuild${ext}`
      );

      // Run trace command
      await toolrunnerErrorCatcher(
        cmd,
        [
          "database",
          "trace-command",
          ...getExtraOptionsFromEnv(["database", "trace-command"]),
          databasePath,
          "--",
          traceCommand,
        ],
        errorMatchers
      );
    },
    async finalizeDatabase(databasePath: string) {
      await toolrunnerErrorCatcher(
        cmd,
        [
          "database",
          "finalize",
          ...getExtraOptionsFromEnv(["database", "finalize"]),
          databasePath,
        ],
        errorMatchers
      );
    },
    async resolveQueries(
      queries: string[],
      extraSearchPath: string | undefined
    ) {
      const codeqlArgs = [
        "resolve",
        "queries",
        ...queries,
        "--format=bylanguage",
        ...getExtraOptionsFromEnv(["resolve", "queries"]),
      ];
      if (extraSearchPath !== undefined) {
        codeqlArgs.push("--search-path", extraSearchPath);
      }
      let output = "";
      await new toolrunnner.ToolRunner(cmd, codeqlArgs, {
        listeners: {
          stdout: (data: Buffer) => {
            output += data.toString();
          },
        },
      }).exec();

      return JSON.parse(output);
    },
    async databaseAnalyze(
      databasePath: string,
      sarifFile: string,
      querySuite: string,
      memoryFlag: string,
      addSnippetsFlag: string,
      threadsFlag: string
    ) {
      await new toolrunnner.ToolRunner(cmd, [
        "database",
        "analyze",
        memoryFlag,
        threadsFlag,
        databasePath,
        "--format=sarif-latest",
        `--output=${sarifFile}`,
        addSnippetsFlag,
        ...getExtraOptionsFromEnv(["database", "analyze"]),
        querySuite,
      ]).exec();
    },
  };
}

/**
 * Gets the options for `path` of `options` as an array of extra option strings.
 */
function getExtraOptionsFromEnv(path: string[]) {
  const options: ExtraOptions = util.getExtraOptionsEnvParam();
  return getExtraOptions(options, path, []);
}

/**
 * Gets the options for `path` of `options` as an array of extra option strings.
 *
 * - the special terminal step name '*' in `options` matches all path steps
 * - throws an exception if this conversion is impossible.
 */
export /* exported for testing */ function getExtraOptions(
  options: any,
  path: string[],
  pathInfo: string[]
): string[] {
  /**
   * Gets `options` as an array of extra option strings.
   *
   * - throws an exception mentioning `pathInfo` if this conversion is impossible.
   */
  function asExtraOptions(options: any, pathInfo: string[]): string[] {
    if (options === undefined) {
      return [];
    }
    if (!Array.isArray(options)) {
      const msg = `The extra options for '${pathInfo.join(
        "."
      )}' ('${JSON.stringify(options)}') are not in an array.`;
      throw new Error(msg);
    }
    return options.map((o) => {
      const t = typeof o;
      if (t !== "string" && t !== "number" && t !== "boolean") {
        const msg = `The extra option for '${pathInfo.join(
          "."
        )}' ('${JSON.stringify(o)}') is not a primitive value.`;
        throw new Error(msg);
      }
      return `${o}`;
    });
  }
  const all = asExtraOptions(options?.["*"], pathInfo.concat("*"));
  const specific =
    path.length === 0
      ? asExtraOptions(options, pathInfo)
      : getExtraOptions(
          options?.[path[0]],
          path?.slice(1),
          pathInfo.concat(path[0])
        );
  return all.concat(specific);
}<|MERGE_RESOLUTION|>--- conflicted
+++ resolved
@@ -172,7 +172,6 @@
     }
     const [repositoryOwner, repositoryName] = repository.split("/");
     try {
-<<<<<<< HEAD
       const release = await api.getApiClient(githubAuth, githubUrl).repos.getReleaseByTag({
         owner: repositoryOwner,
         repo: repositoryName,
@@ -185,21 +184,6 @@
             logger.info(`Found CodeQL bundle in ${downloadSource[1]} on ${downloadSource[0]} with URL ${asset.url}.`);
             return asset.url;
           }
-=======
-      const release = await api
-        .getApiClient(githubAuth, githubUrl)
-        .repos.getReleaseByTag({
-          owner: repositoryOwner,
-          repo: repositoryName,
-          tag: CODEQL_BUNDLE_VERSION,
-        });
-      for (const asset of release.data.assets) {
-        if (asset.name === CODEQL_BUNDLE_NAME) {
-          logger.info(
-            `Found CodeQL bundle in ${downloadSource[1]} on ${downloadSource[0]} with URL ${asset.url}.`
-          );
-          return asset.url;
->>>>>>> 245c02cf
         }
       }
     } catch (e) {
@@ -285,7 +269,6 @@
       logger
     );
 
-<<<<<<< HEAD
     let codeqlFolder;
 
     logger.debug(`PL Version ${plVersion}`);
@@ -316,19 +299,6 @@
         bundles.push(CODEQL_BUNDLE_NAME);
 
         codeqlURL = await getCodeQLBundleDownloadURL(bundles, githubAuth, githubUrl, mode, logger);
-=======
-    let codeqlFolder = toolcache.find("CodeQL", codeqlURLVersion);
-    if (codeqlFolder) {
-      logger.debug(`CodeQL found in cache ${codeqlFolder}`);
-    } else {
-      if (!codeqlURL) {
-        codeqlURL = await getCodeQLBundleDownloadURL(
-          githubAuth,
-          githubUrl,
-          mode,
-          logger
-        );
->>>>>>> 245c02cf
       }
       logger.debug(`Using CodeQL URL: ${codeqlURL}`);
 
@@ -354,16 +324,8 @@
       logger.debug(`CodeQL bundle download to ${codeqlPath} complete.`);
 
       const codeqlExtracted = await toolcache.extractTar(codeqlPath);
-<<<<<<< HEAD
       logger.debug(`Caching ${codeqlToolcacheVersion}`);
       codeqlFolder = await toolcache.cacheDir(codeqlExtracted, 'CodeQL', codeqlToolcacheVersion);
-=======
-      codeqlFolder = await toolcache.cacheDir(
-        codeqlExtracted,
-        "CodeQL",
-        codeqlURLVersion
-      );
->>>>>>> 245c02cf
     }
 
     let codeqlCmd = path.join(codeqlFolder, "codeql", "codeql");
