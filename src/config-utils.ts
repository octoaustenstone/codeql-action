import * as fs from "fs";
import * as yaml from "js-yaml";
import * as path from "path";

import * as api from "./api-client";
import { CodeQL, ResolveQueriesOutput } from "./codeql";
import * as externalQueries from "./external-queries";
import { Language } from "./languages";
import { Logger } from "./logging";

// Property names from the user-supplied config file.
const NAME_PROPERTY = "name";
const DISABLE_DEFAULT_QUERIES_PROPERTY = "disable-default-queries";
const QUERIES_PROPERTY = "queries";
const QUERIES_USES_PROPERTY = "uses";
const PATHS_IGNORE_PROPERTY = "paths-ignore";
const PATHS_PROPERTY = "paths";

/**
 * Format of the config file supplied by the user.
 */
export interface UserConfig {
  name?: string;
  "disable-default-queries"?: boolean;
  queries?: Array<{
    name?: string;
    uses: string;
  }>;
  "paths-ignore"?: string[];
  paths?: string[];
}

/**
 * Lists of query files for each language.
 * Will only contain .ql files and not other kinds of files,
 * and all file paths will be absolute.
 *
 * The queries are split between ones from a builtin suite
 * and custom queries from unknown locations. This allows us to treat
 * them separately if we want to, for example to measure performance.
 */
type Queries = {
  [language: string]: {
    /** Queries from one of the builtin suites */
    builtin: string[];
    /** Custom queries, from a non-standard location */
    custom: string[];
  };
};

/**
 * Format of the parsed config file.
 */
export interface Config {
  /**
   * Set of languages to run analysis for.
   */
  languages: Language[];
  /**
   * Map from language to query files.
   */
  queries: Queries;
  /**
   * List of paths to ignore from analysis.
   */
  pathsIgnore: string[];
  /**
   * List of paths to include in analysis.
   */
  paths: string[];
  /**
   * A unaltered copy of the original user input.
   * Mainly intended to be used for status reporting.
   * If any field is useful for the actual processing
   * of the action then consider pulling it out to a
   * top-level field above.
   */
  originalUserInput: UserConfig;
  /**
   * Directory to use for temporary files that should be
   * deleted at the end of the job.
   */
  tempDir: string;
  /**
   * Directory to use for the tool cache.
   * This may be persisted between jobs but this is not guaranteed.
   */
  toolCacheDir: string;
  /**
   * Path of the CodeQL executable.
   */
  codeQLCmd: string;
}

/**
 * A list of queries from https://github.com/github/codeql that
 * we don't want to run. Disabling them here is a quicker alternative to
 * disabling them in the code scanning query suites. Queries should also
 * be disabled in the suites, and removed from this list here once the
 * bundle is updated to make those suite changes live.
 *
 * Format is a map from language to an array of path suffixes of .ql files.
 */
const DISABLED_BUILTIN_QUERIES: { [language: string]: string[] } = {
  csharp: [
    "ql/src/Security Features/CWE-937/VulnerablePackage.ql",
    "ql/src/Security Features/CWE-451/MissingXFrameOptions.ql",
  ],
};

function queryIsDisabled(language, query): boolean {
  return (DISABLED_BUILTIN_QUERIES[language] || []).some((disabledQuery) =>
    query.endsWith(disabledQuery)
  );
}

/**
 * Asserts that the noDeclaredLanguage and multipleDeclaredLanguages fields are
 * both empty and errors if they are not.
 */
function validateQueries(resolvedQueries: ResolveQueriesOutput) {
  const noDeclaredLanguage = resolvedQueries.noDeclaredLanguage;
  const noDeclaredLanguageQueries = Object.keys(noDeclaredLanguage);
  if (noDeclaredLanguageQueries.length !== 0) {
    throw new Error(
      `${
        "The following queries do not declare a language. " +
        "Their qlpack.yml files are either missing or is invalid.\n"
      }${noDeclaredLanguageQueries.join("\n")}`
    );
  }

  const multipleDeclaredLanguages = resolvedQueries.multipleDeclaredLanguages;
  const multipleDeclaredLanguagesQueries = Object.keys(
    multipleDeclaredLanguages
  );
  if (multipleDeclaredLanguagesQueries.length !== 0) {
    throw new Error(
      `${
        "The following queries declare multiple languages. " +
        "Their qlpack.yml files are either missing or is invalid.\n"
      }${multipleDeclaredLanguagesQueries.join("\n")}`
    );
  }
}

/**
 * Run 'codeql resolve queries' and add the results to resultMap
 *
 * If a checkout path is given then the queries are assumed to be custom queries
 * and an error will be thrown if there is anything invalid about the queries.
 * If a checkout path is not given then the queries are assumed to be builtin
 * queries, and error checking will be suppressed.
 */
async function runResolveQueries(
  codeQL: CodeQL,
  resultMap: Queries,
  toResolve: string[],
  extraSearchPath: string | undefined
) {
  const resolvedQueries = await codeQL.resolveQueries(
    toResolve,
    extraSearchPath
  );

  if (extraSearchPath !== undefined) {
    validateQueries(resolvedQueries);
  }

  for (const [language, queryPaths] of Object.entries(
    resolvedQueries.byLanguage
  )) {
    if (resultMap[language] === undefined) {
      resultMap[language] = {
        builtin: [],
        custom: [],
      };
    }
    const queries = Object.keys(queryPaths).filter(
      (q) => !queryIsDisabled(language, q)
    );
    if (extraSearchPath !== undefined) {
      resultMap[language].custom.push(...queries);
    } else {
      resultMap[language].builtin.push(...queries);
    }
  }
}

/**
 * Get the set of queries included by default.
 */
async function addDefaultQueries(
  codeQL: CodeQL,
  languages: string[],
  resultMap: Queries
) {
  const suites = languages.map((l) => `${l}-code-scanning.qls`);
  await runResolveQueries(codeQL, resultMap, suites, undefined);
}

// The set of acceptable values for built-in suites from the codeql bundle
const builtinSuites = ["security-extended", "security-and-quality"] as const;

/**
 * Determine the set of queries associated with suiteName's suites and add them to resultMap.
 * Throws an error if suiteName is not a valid builtin suite.
 */
async function addBuiltinSuiteQueries(
  languages: string[],
  codeQL: CodeQL,
  resultMap: Queries,
  suiteName: string,
  configFile?: string
) {
  const suite = builtinSuites.find((suite) => suite === suiteName);
  if (!suite) {
    throw new Error(getQueryUsesInvalid(configFile, suiteName));
  }

  const suites = languages.map((l) => `${l}-${suiteName}.qls`);
  await runResolveQueries(codeQL, resultMap, suites, undefined);
}

/**
 * Retrieve the set of queries at localQueryPath and add them to resultMap.
 */
async function addLocalQueries(
  codeQL: CodeQL,
  resultMap: Queries,
  localQueryPath: string,
  checkoutPath: string,
  configFile?: string
) {
  // Resolve the local path against the workspace so that when this is
  // passed to codeql it resolves to exactly the path we expect it to resolve to.
  let absoluteQueryPath = path.join(checkoutPath, localQueryPath);

  // Check the file exists
  if (!fs.existsSync(absoluteQueryPath)) {
    throw new Error(getLocalPathDoesNotExist(configFile, localQueryPath));
  }

  // Call this after checking file exists, because it'll fail if file doesn't exist
  absoluteQueryPath = fs.realpathSync(absoluteQueryPath);

  // Check the local path doesn't jump outside the repo using '..' or symlinks
  if (
    !(absoluteQueryPath + path.sep).startsWith(
      fs.realpathSync(checkoutPath) + path.sep
    )
  ) {
    throw new Error(
      getLocalPathOutsideOfRepository(configFile, localQueryPath)
    );
  }

  await runResolveQueries(codeQL, resultMap, [absoluteQueryPath], checkoutPath);
}

/**
 * Retrieve the set of queries at the referenced remote repo and add them to resultMap.
 */
async function addRemoteQueries(
  codeQL: CodeQL,
  resultMap: Queries,
  queryUses: string,
  tempDir: string,
  githubUrl: string,
  logger: Logger,
  configFile?: string
) {
  let tok = queryUses.split("@");
  if (tok.length !== 2) {
    throw new Error(getQueryUsesInvalid(configFile, queryUses));
  }

  const ref = tok[1];

  tok = tok[0].split("/");
  // The first token is the owner
  // The second token is the repo
  // The rest is a path, if there is more than one token combine them to form the full path
  if (tok.length < 2) {
    throw new Error(getQueryUsesInvalid(configFile, queryUses));
  }
  // Check none of the parts of the repository name are empty
  if (tok[0].trim() === "" || tok[1].trim() === "") {
    throw new Error(getQueryUsesInvalid(configFile, queryUses));
  }
  const nwo = `${tok[0]}/${tok[1]}`;

  // Checkout the external repository
  const checkoutPath = await externalQueries.checkoutExternalRepository(
    nwo,
    ref,
    githubUrl,
    tempDir,
    logger
  );

  const queryPath =
    tok.length > 2
      ? path.join(checkoutPath, tok.slice(2).join("/"))
      : checkoutPath;

  await runResolveQueries(codeQL, resultMap, [queryPath], checkoutPath);
}

/**
 * Parse a query 'uses' field to a discrete set of query files and update resultMap.
 *
 * The logic for parsing the string is based on what actions does for
 * parsing the 'uses' actions in the workflow file. So it can handle
 * local paths starting with './', or references to remote repos, or
 * a finite set of hardcoded terms for builtin suites.
 */
async function parseQueryUses(
  languages: string[],
  codeQL: CodeQL,
  resultMap: Queries,
  queryUses: string,
  tempDir: string,
  checkoutPath: string,
  githubUrl: string,
  logger: Logger,
  configFile?: string
) {
  queryUses = queryUses.trim();
  if (queryUses === "") {
    throw new Error(getQueryUsesInvalid(configFile));
  }

  // Check for the local path case before we start trying to parse the repository name
  if (queryUses.startsWith("./")) {
    await addLocalQueries(
      codeQL,
      resultMap,
      queryUses.slice(2),
      checkoutPath,
      configFile
    );
    return;
  }

  // Check for one of the builtin suites
  if (queryUses.indexOf("/") === -1 && queryUses.indexOf("@") === -1) {
    await addBuiltinSuiteQueries(
      languages,
      codeQL,
      resultMap,
      queryUses,
      configFile
    );
    return;
  }

  // Otherwise, must be a reference to another repo
  await addRemoteQueries(
    codeQL,
    resultMap,
    queryUses,
    tempDir,
    githubUrl,
    logger,
    configFile
  );
}

// Regex validating stars in paths or paths-ignore entries.
// The intention is to only allow ** to appear when immediately
// preceded and followed by a slash.
const pathStarsRegex = /.*(?:\*\*[^/].*|\*\*$|[^/]\*\*.*)/;

// Characters that are supported by filters in workflows, but not by us.
// See https://docs.github.com/en/actions/reference/workflow-syntax-for-github-actions#filter-pattern-cheat-sheet
const filterPatternCharactersRegex = /.*[\?\+\[\]!].*/;

// Checks that a paths of paths-ignore entry is valid, possibly modifying it
// to make it valid, or if not possible then throws an error.
export function validateAndSanitisePath(
  originalPath: string,
  propertyName: string,
  configFile: string,
  logger: Logger
): string {
  // Take a copy so we don't modify the original path, so we can still construct error messages
  let path = originalPath;

  // All paths are relative to the src root, so strip off leading slashes.
  while (path.charAt(0) === "/") {
    path = path.substring(1);
  }

  // Trailing ** are redundant, so strip them off
  if (path.endsWith("/**")) {
    path = path.substring(0, path.length - 2);
  }

  // An empty path is not allowed as it's meaningless
  if (path === "") {
    throw new Error(
      getConfigFilePropertyError(
        configFile,
        propertyName,
        `"${originalPath}" is not an invalid path. ` +
          `It is not necessary to include it, and it is not allowed to exclude it.`
      )
    );
  }

  // Check for illegal uses of **
  if (path.match(pathStarsRegex)) {
    throw new Error(
      getConfigFilePropertyError(
        configFile,
        propertyName,
        `"${originalPath}" contains an invalid "**" wildcard. ` +
          `They must be immediately preceeded and followed by a slash as in "/**/", or come at the start or end.`
      )
    );
  }

  // Check for other regex characters that we don't support.
  // Output a warning so the user knows, but otherwise continue normally.
  if (path.match(filterPatternCharactersRegex)) {
    logger.warning(
      getConfigFilePropertyError(
        configFile,
        propertyName,
        `"${originalPath}" contains an unsupported character. ` +
          `The filter pattern characters ?, +, [, ], ! are not supported and will be matched literally.`
      )
    );
  }

  // Ban any uses of backslash for now.
  // This may not play nicely with project layouts.
  // This restriction can be lifted later if we determine they are ok.
  if (path.indexOf("\\") !== -1) {
    throw new Error(
      getConfigFilePropertyError(
        configFile,
        propertyName,
        `"${originalPath}" contains an "\\" character. These are not allowed in filters. ` +
          `If running on windows we recommend using "/" instead for path filters.`
      )
    );
  }

  return path;
}

// An undefined configFile in some of these functions indicates that
// the property was in a workflow file, not a config file

export function getNameInvalid(configFile: string): string {
  return getConfigFilePropertyError(
    configFile,
    NAME_PROPERTY,
    "must be a non-empty string"
  );
}

export function getDisableDefaultQueriesInvalid(configFile: string): string {
  return getConfigFilePropertyError(
    configFile,
    DISABLE_DEFAULT_QUERIES_PROPERTY,
    "must be a boolean"
  );
}

export function getQueriesInvalid(configFile: string): string {
  return getConfigFilePropertyError(
    configFile,
    QUERIES_PROPERTY,
    "must be an array"
  );
}

export function getQueryUsesInvalid(
  configFile: string | undefined,
  queryUses?: string
): string {
  return getConfigFilePropertyError(
    configFile,
    `${QUERIES_PROPERTY}.${QUERIES_USES_PROPERTY}`,
    `must be a built-in suite (${builtinSuites.join(
      " or "
    )}), a relative path, or be of the form "owner/repo[/path]@ref"${
      queryUses !== undefined ? `\n Found: ${queryUses}` : ""
    }`
  );
}

export function getPathsIgnoreInvalid(configFile: string): string {
  return getConfigFilePropertyError(
    configFile,
    PATHS_IGNORE_PROPERTY,
    "must be an array of non-empty strings"
  );
}

export function getPathsInvalid(configFile: string): string {
  return getConfigFilePropertyError(
    configFile,
    PATHS_PROPERTY,
    "must be an array of non-empty strings"
  );
}

export function getLocalPathOutsideOfRepository(
  configFile: string | undefined,
  localPath: string
): string {
  return getConfigFilePropertyError(
    configFile,
    `${QUERIES_PROPERTY}.${QUERIES_USES_PROPERTY}`,
    `is invalid as the local path "${localPath}" is outside of the repository`
  );
}

export function getLocalPathDoesNotExist(
  configFile: string | undefined,
  localPath: string
): string {
  return getConfigFilePropertyError(
    configFile,
    `${QUERIES_PROPERTY}.${QUERIES_USES_PROPERTY}`,
    `is invalid as the local path "${localPath}" does not exist in the repository`
  );
}

export function getConfigFileOutsideWorkspaceErrorMessage(
  configFile: string
): string {
  return `The configuration file "${configFile}" is outside of the workspace`;
}

export function getConfigFileDoesNotExistErrorMessage(
  configFile: string
): string {
  return `The configuration file "${configFile}" does not exist`;
}

export function getConfigFileRepoFormatInvalidMessage(
  configFile: string
): string {
  let error = `The configuration file "${configFile}" is not a supported remote file reference.`;
  error += " Expected format <owner>/<repository>/<file-path>@<ref>";

  return error;
}

export function getConfigFileFormatInvalidMessage(configFile: string): string {
  return `The configuration file "${configFile}" could not be read`;
}

export function getConfigFileDirectoryGivenMessage(configFile: string): string {
  return `The configuration file "${configFile}" looks like a directory, not a file`;
}

function getConfigFilePropertyError(
  configFile: string | undefined,
  property: string,
  error: string
): string {
  if (configFile === undefined) {
    return `The workflow property "${property}" is invalid: ${error}`;
  } else {
    return `The configuration file "${configFile}" is invalid: property "${property}" ${error}`;
  }
}

async function addQueriesFromWorkflow(
  codeQL: CodeQL,
  queriesInput: string,
  languages: string[],
  resultMap: Queries,
  tempDir: string,
  checkoutPath: string,
  githubUrl: string,
  logger: Logger
) {
  queriesInput = queriesInput.trim();
  // "+" means "don't override config file" - see shouldAddConfigFileQueries
  queriesInput = queriesInput.replace(/^\+/, "");

  for (const query of queriesInput.split(",")) {
    await parseQueryUses(
      languages,
      codeQL,
      resultMap,
      query,
      tempDir,
      checkoutPath,
      githubUrl,
      logger
    );
  }
}

// Returns true if either no queries were provided in the workflow.
// or if the queries in the workflow were provided in "additive" mode,
// indicating that they shouldn't override the config queries but
// should instead be added in addition
function shouldAddConfigFileQueries(queriesInput: string | undefined): boolean {
  if (queriesInput) {
    return queriesInput.trimStart().substr(0, 1) === "+";
  }

  return true;
}

/**
 * Get the default config for when the user has not supplied one.
 */
export async function getDefaultConfig(
  languages: Language[],
  queriesInput: string | undefined,
  tempDir: string,
  toolCacheDir: string,
  codeQL: CodeQL,
  checkoutPath: string,
  githubUrl: string,
  logger: Logger
): Promise<Config> {
<<<<<<< HEAD
  const queries = {};
=======
  const languages = await getLanguages(
    languagesInput,
    repository,
    githubAuth,
    githubUrl,
    logger
  );
  const queries: Queries = {};
>>>>>>> b2dfa6e6
  await addDefaultQueries(codeQL, languages, queries);
  if (queriesInput) {
    await addQueriesFromWorkflow(
      codeQL,
      queriesInput,
      languages,
      queries,
      tempDir,
      checkoutPath,
      githubUrl,
      logger
    );
  }

  return {
    languages,
    queries,
    pathsIgnore: [],
    paths: [],
    originalUserInput: {},
    tempDir,
    toolCacheDir,
    codeQLCmd: codeQL.getPath(),
  };
}

/**
 * Load the config from the given file.
 */
async function loadConfig(
  languages: Language[],
  queriesInput: string | undefined,
  configFile: string,
  tempDir: string,
  toolCacheDir: string,
  codeQL: CodeQL,
  checkoutPath: string,
  githubAuth: string,
  githubUrl: string,
  logger: Logger
): Promise<Config> {
  let parsedYAML: UserConfig;

  if (isLocal(configFile)) {
    // Treat the config file as relative to the workspace
    configFile = path.resolve(checkoutPath, configFile);
    parsedYAML = getLocalConfig(configFile, checkoutPath);
  } else {
    parsedYAML = await getRemoteConfig(configFile, githubAuth, githubUrl);
  }

  // Validate that the 'name' property is syntactically correct,
  // even though we don't use the value yet.
  if (NAME_PROPERTY in parsedYAML) {
    if (typeof parsedYAML[NAME_PROPERTY] !== "string") {
      throw new Error(getNameInvalid(configFile));
    }
    if (parsedYAML[NAME_PROPERTY]!.length === 0) {
      throw new Error(getNameInvalid(configFile));
    }
  }

<<<<<<< HEAD
  const queries = {};
=======
  const languages = await getLanguages(
    languagesInput,
    repository,
    githubAuth,
    githubUrl,
    logger
  );

  const queries: Queries = {};
>>>>>>> b2dfa6e6
  const pathsIgnore: string[] = [];
  const paths: string[] = [];

  let disableDefaultQueries = false;
  if (DISABLE_DEFAULT_QUERIES_PROPERTY in parsedYAML) {
    if (typeof parsedYAML[DISABLE_DEFAULT_QUERIES_PROPERTY] !== "boolean") {
      throw new Error(getDisableDefaultQueriesInvalid(configFile));
    }
    disableDefaultQueries = parsedYAML[DISABLE_DEFAULT_QUERIES_PROPERTY]!;
  }
  if (!disableDefaultQueries) {
    await addDefaultQueries(codeQL, languages, queries);
  }

  // If queries were provided using `with` in the action configuration,
  // they should take precedence over the queries in the config file
  // unless they're prefixed with "+", in which case they supplement those
  // in the config file.
  if (queriesInput) {
    await addQueriesFromWorkflow(
      codeQL,
      queriesInput,
      languages,
      queries,
      tempDir,
      checkoutPath,
      githubUrl,
      logger
    );
  }
  if (
    shouldAddConfigFileQueries(queriesInput) &&
    QUERIES_PROPERTY in parsedYAML
  ) {
    if (!(parsedYAML[QUERIES_PROPERTY] instanceof Array)) {
      throw new Error(getQueriesInvalid(configFile));
    }
    for (const query of parsedYAML[QUERIES_PROPERTY]!) {
      if (
        !(QUERIES_USES_PROPERTY in query) ||
        typeof query[QUERIES_USES_PROPERTY] !== "string"
      ) {
        throw new Error(getQueryUsesInvalid(configFile));
      }
      await parseQueryUses(
        languages,
        codeQL,
        queries,
        query[QUERIES_USES_PROPERTY],
        tempDir,
        checkoutPath,
        githubUrl,
        logger,
        configFile
      );
    }
  }

  if (PATHS_IGNORE_PROPERTY in parsedYAML) {
    if (!(parsedYAML[PATHS_IGNORE_PROPERTY] instanceof Array)) {
      throw new Error(getPathsIgnoreInvalid(configFile));
    }
    parsedYAML[PATHS_IGNORE_PROPERTY]!.forEach((path) => {
      if (typeof path !== "string" || path === "") {
        throw new Error(getPathsIgnoreInvalid(configFile));
      }
      pathsIgnore.push(
        validateAndSanitisePath(path, PATHS_IGNORE_PROPERTY, configFile, logger)
      );
    });
  }

  if (PATHS_PROPERTY in parsedYAML) {
    if (!(parsedYAML[PATHS_PROPERTY] instanceof Array)) {
      throw new Error(getPathsInvalid(configFile));
    }
    parsedYAML[PATHS_PROPERTY]!.forEach((path) => {
      if (typeof path !== "string" || path === "") {
        throw new Error(getPathsInvalid(configFile));
      }
      paths.push(
        validateAndSanitisePath(path, PATHS_PROPERTY, configFile, logger)
      );
    });
  }

  // The list of queries should not be empty for any language. If it is then
  // it is a user configuration error.
  for (const language of languages) {
    if (
      queries[language] === undefined ||
      (queries[language].builtin.length === 0 &&
        queries[language].custom.length === 0)
    ) {
      throw new Error(
        `Did not detect any queries to run for ${language}. ` +
          "Please make sure that the default queries are enabled, or you are specifying queries to run."
      );
    }
  }

  return {
    languages,
    queries,
    pathsIgnore,
    paths,
    originalUserInput: parsedYAML,
    tempDir,
    toolCacheDir,
    codeQLCmd: codeQL.getPath(),
  };
}

/**
 * Load and return the config.
 *
 * This will parse the config from the user input if present, or generate
 * a default config. The parsed config is then stored to a known location.
 */
export async function initConfig(
  languages: Language[],
  queriesInput: string | undefined,
  configFile: string | undefined,
  tempDir: string,
  toolCacheDir: string,
  codeQL: CodeQL,
  checkoutPath: string,
  githubAuth: string,
  githubUrl: string,
  logger: Logger
): Promise<Config> {
  let config: Config;

  // If no config file was provided create an empty one
  if (!configFile) {
    logger.debug("No configuration file was provided");
    config = await getDefaultConfig(
      languages,
      queriesInput,
      tempDir,
      toolCacheDir,
      codeQL,
      checkoutPath,
      githubUrl,
      logger
    );
  } else {
    config = await loadConfig(
      languages,
      queriesInput,
      configFile,
      tempDir,
      toolCacheDir,
      codeQL,
      checkoutPath,
      githubAuth,
      githubUrl,
      logger
    );
  }

  // Save the config so we can easily access it again in the future
  await saveConfig(config, logger);
  return config;
}

function isLocal(configPath: string): boolean {
  // If the path starts with ./, look locally
  if (configPath.indexOf("./") === 0) {
    return true;
  }

  return configPath.indexOf("@") === -1;
}

function getLocalConfig(configFile: string, checkoutPath: string): UserConfig {
  // Error if the config file is now outside of the workspace
  if (!(configFile + path.sep).startsWith(checkoutPath + path.sep)) {
    throw new Error(getConfigFileOutsideWorkspaceErrorMessage(configFile));
  }

  // Error if the file does not exist
  if (!fs.existsSync(configFile)) {
    throw new Error(getConfigFileDoesNotExistErrorMessage(configFile));
  }

  return yaml.safeLoad(fs.readFileSync(configFile, "utf8"));
}

async function getRemoteConfig(
  configFile: string,
  githubAuth: string,
  githubUrl: string
): Promise<UserConfig> {
  // retrieve the various parts of the config location, and ensure they're present
  const format = new RegExp(
    "(?<owner>[^/]+)/(?<repo>[^/]+)/(?<path>[^@]+)@(?<ref>.*)"
  );
  const pieces = format.exec(configFile);
  // 5 = 4 groups + the whole expression
  if (pieces === null || pieces.groups === undefined || pieces.length < 5) {
    throw new Error(getConfigFileRepoFormatInvalidMessage(configFile));
  }

  const response = await api
    .getApiClient(githubAuth, githubUrl, true)
    .repos.getContents({
      owner: pieces.groups.owner,
      repo: pieces.groups.repo,
      path: pieces.groups.path,
      ref: pieces.groups.ref,
    });

  let fileContents: string;
  if ("content" in response.data && response.data.content !== undefined) {
    fileContents = response.data.content;
  } else if (Array.isArray(response.data)) {
    throw new Error(getConfigFileDirectoryGivenMessage(configFile));
  } else {
    throw new Error(getConfigFileFormatInvalidMessage(configFile));
  }

  return yaml.safeLoad(Buffer.from(fileContents, "base64").toString("binary"));
}

/**
 * Get the file path where the parsed config will be stored.
 */
export function getPathToParsedConfigFile(tempDir: string): string {
  return path.join(tempDir, "config");
}

/**
 * Store the given config to the path returned from getPathToParsedConfigFile.
 */
async function saveConfig(config: Config, logger: Logger) {
  const configString = JSON.stringify(config);
  const configFile = getPathToParsedConfigFile(config.tempDir);
  fs.mkdirSync(path.dirname(configFile), { recursive: true });
  fs.writeFileSync(configFile, configString, "utf8");
  logger.debug("Saved config:");
  logger.debug(configString);
}

/**
 * Get the config that has been saved to the given temp dir.
 * If the config could not be found then returns undefined.
 */
export async function getConfig(
  tempDir: string,
  logger: Logger
): Promise<Config | undefined> {
  const configFile = getPathToParsedConfigFile(tempDir);
  if (!fs.existsSync(configFile)) {
    return undefined;
  }
  const configString = fs.readFileSync(configFile, "utf8");
  logger.debug("Loaded config:");
  logger.debug(configString);
  return JSON.parse(configString);
}<|MERGE_RESOLUTION|>--- conflicted
+++ resolved
@@ -625,18 +625,8 @@
   githubUrl: string,
   logger: Logger
 ): Promise<Config> {
-<<<<<<< HEAD
-  const queries = {};
-=======
-  const languages = await getLanguages(
-    languagesInput,
-    repository,
-    githubAuth,
-    githubUrl,
-    logger
-  );
+
   const queries: Queries = {};
->>>>>>> b2dfa6e6
   await addDefaultQueries(codeQL, languages, queries);
   if (queriesInput) {
     await addQueriesFromWorkflow(
@@ -699,19 +689,7 @@
     }
   }
 
-<<<<<<< HEAD
-  const queries = {};
-=======
-  const languages = await getLanguages(
-    languagesInput,
-    repository,
-    githubAuth,
-    githubUrl,
-    logger
-  );
-
   const queries: Queries = {};
->>>>>>> b2dfa6e6
   const pathsIgnore: string[] = [];
   const paths: string[] = [];
 
