# CodeQL Action Changelog

## [UNRELEASED]

<<<<<<< HEAD
- Update default CodeQL bundle version to 2.11.4. [#1382](https://github.com/github/codeql-action/pull/1382)
=======
- Fixed a bug where some the `init` action and the `analyze` action would have different sets of experimental feature flags enabled. [#1384](https://github.com/github/codeql-action/pull/1384)
>>>>>>> bab5a146

## 2.1.33 - 16 Nov 2022

- Go is now analyzed in the same way as other compiled languages such as C/C++, C#, and Java. This completes the rollout of the feature described in [CodeQL Action version 2.1.27](#2127---06-oct-2022). [#1322](https://github.com/github/codeql-action/pull/1322)
- Bump the minimum CodeQL bundle version to 2.6.3. [#1358](https://github.com/github/codeql-action/pull/1358)

## 2.1.32 - 14 Nov 2022

- Update default CodeQL bundle version to 2.11.3. [#1348](https://github.com/github/codeql-action/pull/1348)
- Update the ML-powered additional query pack for JavaScript to version 0.4.0. [#1351](https://github.com/github/codeql-action/pull/1351)

## 2.1.31 - 04 Nov 2022

- The `rb/weak-cryptographic-algorithm` Ruby query has been updated to no longer report uses of hash functions such as `MD5` and `SHA1` even if they are known to be weak. These hash algorithms are used very often in non-sensitive contexts, making the query too imprecise in practice. For more information, see the corresponding change in the [github/codeql repository](https://github.com/github/codeql/pull/11129). [#1344](https://github.com/github/codeql-action/pull/1344)

## 2.1.30 - 02 Nov 2022

- Improve the error message when using CodeQL bundle version 2.7.2 and earlier in a workflow that runs on a runner image such as `ubuntu-22.04` that uses glibc version 2.34 and later. [#1334](https://github.com/github/codeql-action/pull/1334)

## 2.1.29 - 26 Oct 2022

- Update default CodeQL bundle version to 2.11.2. [#1320](https://github.com/github/codeql-action/pull/1320)

## 2.1.28 - 18 Oct 2022

- Update default CodeQL bundle version to 2.11.1. [#1294](https://github.com/github/codeql-action/pull/1294)
- Replace uses of GitHub Actions command `set-output` because it is now deprecated. See more information in the [GitHub Changelog](https://github.blog/changelog/2022-10-11-github-actions-deprecating-save-state-and-set-output-commands/). [#1301](https://github.com/github/codeql-action/pull/1301)

## 2.1.27 - 06 Oct 2022

- We are rolling out a feature of the CodeQL Action in October 2022 that changes the way that Go code is analyzed to be more consistent with other compiled languages like C/C++, C#, and Java. You do not need to alter your code scanning workflows. If you encounter any problems, please [file an issue](https://github.com/github/codeql-action/issues) or open a private ticket with GitHub Support and request an escalation to engineering.

## 2.1.26 - 29 Sep 2022

- Update default CodeQL bundle version to 2.11.0. [#1267](https://github.com/github/codeql-action/pull/1267)

## 2.1.25 - 21 Sep 2022

- We will soon be rolling out a feature of the CodeQL Action that stores some information used to make future runs faster in the GitHub Actions cache. Initially, this will only be enabled on JavaScript repositories, but we plan to add more languages to this soon. The new feature can be disabled by passing the `trap-caching: false` option to your workflow's `init` step, for example if you are already using the GitHub Actions cache for a different purpose and are near the storage limit for it.
- Add support for Python automatic dependency installation with Poetry 1.2 [#1258](https://github.com/github/codeql-action/pull/1258).

## 2.1.24 - 16 Sep 2022

No user facing changes.

## 2.1.23 - 14 Sep 2022

- Allow CodeQL packs to be downloaded from GitHub Enterprise Server instances, using the new `registries` input for the `init` action.  [#1221](https://github.com/github/codeql-action/pull/1221)
- Update default CodeQL bundle version to 2.10.5. [#1240](https://github.com/github/codeql-action/pull/1240)

## 2.1.22 - 01 Sep 2022

- Downloading CodeQL packs has been moved to the `init` step. Previously, CodeQL packs were downloaded during the `analyze` step. [#1218](https://github.com/github/codeql-action/pull/1218)
- Update default CodeQL bundle version to 2.10.4. [#1224](https://github.com/github/codeql-action/pull/1224)
- The newly released [Poetry 1.2](https://python-poetry.org/blog/announcing-poetry-1.2.0) is not yet supported. In the most common case where the CodeQL Action is automatically installing Python dependencies, it will continue to install and use Poetry 1.1 on its own. However, in certain cases such as with self-hosted runners, you may need to ensure Poetry 1.1 is installed yourself.

## 2.1.21 - 25 Aug 2022

- Improve error messages when the code scanning configuration file includes an invalid `queries` block or an invalid `query-filters` block. [#1208](https://github.com/github/codeql-action/pull/1208)
- Fix a bug where Go build tracing could fail on Windows. [#1209](https://github.com/github/codeql-action/pull/1209)

## 2.1.20 - 22 Aug 2022

No user facing changes.

## 2.1.19 - 17 Aug 2022

- Add the ability to filter queries from a code scanning run by using the `query-filters` option in the code scanning configuration file. [#1098](https://github.com/github/codeql-action/pull/1098)
- In debug mode, debug artifacts are now uploaded even if a step in the Actions workflow fails. [#1159](https://github.com/github/codeql-action/pull/1159)
- Update default CodeQL bundle version to 2.10.3. [#1178](https://github.com/github/codeql-action/pull/1178)
- The combination of python2 and Pipenv is no longer supported. [#1181](https://github.com/github/codeql-action/pull/1181)

## 2.1.18 - 03 Aug 2022

- Update default CodeQL bundle version to 2.10.2.  [#1156](https://github.com/github/codeql-action/pull/1156)

## 2.1.17 - 28 Jul 2022

- Update default CodeQL bundle version to 2.10.1.  [#1143](https://github.com/github/codeql-action/pull/1143)

## 2.1.16 - 13 Jul 2022

- You can now quickly debug a job that uses the CodeQL Action by re-running the job from the GitHub UI and selecting the "Enable debug logging" option. [#1132](https://github.com/github/codeql-action/pull/1132)
- You can now see diagnostic messages produced by the analysis in the logs of the `analyze` Action by enabling debug mode. To enable debug mode, pass `debug: true` to the `init` Action, or [enable step debug logging](https://docs.github.com/en/actions/monitoring-and-troubleshooting-workflows/enabling-debug-logging#enabling-step-debug-logging). This feature is available for CodeQL CLI version 2.10.0 and later. [#1133](https://github.com/github/codeql-action/pull/1133)

## 2.1.15 - 28 Jun 2022

- CodeQL query packs listed in the `packs` configuration field will be skipped if their target language is not being analyzed in the current Actions job. Previously, this would throw an error. [#1116](https://github.com/github/codeql-action/pull/1116)
- The combination of python2 and poetry is no longer supported. See <https://github.com/actions/setup-python/issues/374> for more details. [#1124](https://github.com/github/codeql-action/pull/1124)
- Update default CodeQL bundle version to 2.10.0. [#1123](https://github.com/github/codeql-action/pull/1123)

## 2.1.14 - 22 Jun 2022

No user facing changes.

## 2.1.13 - 21 Jun 2022

- Update default CodeQL bundle version to 2.9.4. [#1100](https://github.com/github/codeql-action/pull/1100)

## 2.1.12 - 01 Jun 2022

- Update default CodeQL bundle version to 2.9.3. [#1084](https://github.com/github/codeql-action/pull/1084)

## 2.1.11 - 17 May 2022

- Update default CodeQL bundle version to 2.9.2. [#1074](https://github.com/github/codeql-action/pull/1074)

## 2.1.10 - 10 May 2022

- Update default CodeQL bundle version to 2.9.1. [#1056](https://github.com/github/codeql-action/pull/1056)
- When `wait-for-processing` is enabled, the workflow will now fail if there were any errors that occurred during processing of the analysis results.

## 2.1.9 - 27 Apr 2022

- Add `working-directory` input to the `autobuild` action. [#1024](https://github.com/github/codeql-action/pull/1024)
- The `analyze` and `upload-sarif` actions will now wait up to 2 minutes for processing to complete after they have uploaded the results so they can report any processing errors that occurred. This behavior can be disabled by setting the `wait-for-processing` action input to `"false"`. [#1007](https://github.com/github/codeql-action/pull/1007)
- Update default CodeQL bundle version to 2.9.0.
- Fix a bug where [status reporting fails on Windows](https://github.com/github/codeql-action/issues/1041). [#1042](https://github.com/github/codeql-action/pull/1042)

## 2.1.8 - 08 Apr 2022

- Update default CodeQL bundle version to 2.8.5. [#1014](https://github.com/github/codeql-action/pull/1014)
- Fix error where the init action would fail due to a GitHub API request that was taking too long to complete [#1025](https://github.com/github/codeql-action/pull/1025)

## 2.1.7 - 05 Apr 2022

- A bug where additional queries specified in the workflow file would sometimes not be respected has been fixed. [#1018](https://github.com/github/codeql-action/pull/1018)

## 2.1.6 - 30 Mar 2022

- [v2+ only] The CodeQL Action now runs on Node.js v16. [#1000](https://github.com/github/codeql-action/pull/1000)
- Update default CodeQL bundle version to 2.8.4. [#990](https://github.com/github/codeql-action/pull/990)
- Fix a bug where an invalid `commit_oid` was being sent to code scanning when a custom checkout path was being used. [#956](https://github.com/github/codeql-action/pull/956)

## 1.1.5 - 15 Mar 2022

- Update default CodeQL bundle version to 2.8.3.
- The CodeQL runner is now deprecated and no longer being released. For more information, see [CodeQL runner deprecation](https://github.blog/changelog/2021-09-21-codeql-runner-deprecation/).
- Fix two bugs that cause action failures with GHES 3.3 or earlier. [#978](https://github.com/github/codeql-action/pull/978)
  - Fix `not a permitted key` invalid requests with GHES 3.1 or earlier
  - Fix `RUNNER_ARCH environment variable must be set` errors with GHES 3.3 or earlier

## 1.1.4 - 07 Mar 2022

- Update default CodeQL bundle version to 2.8.2. [#950](https://github.com/github/codeql-action/pull/950)
- Fix a bug where old results can be uploaded if the languages in a repository change when using a non-ephemeral self-hosted runner. [#955](https://github.com/github/codeql-action/pull/955)

## 1.1.3 - 23 Feb 2022

- Fix a bug where the CLR traces can continue tracing even after tracing should be stopped. [#938](https://github.com/github/codeql-action/pull/938)

## 1.1.2 - 17 Feb 2022

- Due to potential issues for GHES 3.1–3.3 customers who are using recent versions of the CodeQL Action via GHES Connect, the CodeQL Action now uses Node.js v12 rather than Node.js v16. [#937](https://github.com/github/codeql-action/pull/937)

## 1.1.1 - 17 Feb 2022

- The CodeQL CLI versions up to and including version 2.4.4 are not compatible with the CodeQL Action 1.1.1 and later. The Action will emit an error if it detects that it is being used by an incompatible version of the CLI. [#931](https://github.com/github/codeql-action/pull/931)
- Update default CodeQL bundle version to 2.8.1. [#925](https://github.com/github/codeql-action/pull/925)

## 1.1.0 - 11 Feb 2022

- The CodeQL Action now uses Node.js v16. [#909](https://github.com/github/codeql-action/pull/909)
- Beware that the CodeQL build tracer in this release (and in all earlier releases) is incompatible with Windows 11 and Windows Server 2022. This incompatibility affects database extraction for compiled languages: cpp, csharp, go, and java. As a result, analyzing these languages with the `windows-latest` or `windows-2022` Actions virtual environments is currently unsupported. If you use any of these languages, please use the `windows-2019` Actions virtual environment or otherwise avoid these specific Windows versions until a new release fixes this incompatibility.

## 1.0.32 - 07 Feb 2022

- Add `sarif-id` as an output for the `upload-sarif` and `analyze` actions. [#889](https://github.com/github/codeql-action/pull/889)
- Add `ref` and `sha` inputs to the `analyze` action, which override the defaults provided by the GitHub Action context. [#889](https://github.com/github/codeql-action/pull/889)
- Update default CodeQL bundle version to 2.8.0. [#911](https://github.com/github/codeql-action/pull/911)

## 1.0.31 - 31 Jan 2022

- Remove `experimental` message when using custom CodeQL packages. [#888](https://github.com/github/codeql-action/pull/888)
- Add a better warning message stating that experimental features will be disabled if the workflow has been triggered by a pull request from a fork or the `security-events: write` permission is not present. [#882](https://github.com/github/codeql-action/pull/882)

## 1.0.30 - 24 Jan 2022

- Display a better error message when encountering a workflow that runs the `codeql-action/init` action multiple times. [#876](https://github.com/github/codeql-action/pull/876)
- Update default CodeQL bundle version to 2.7.6. [#877](https://github.com/github/codeql-action/pull/877)

## 1.0.29 - 21 Jan 2022

- The feature to wait for SARIF processing to complete after upload has been disabled by default due to a bug in its interaction with pull requests from forks.

## 1.0.28 - 18 Jan 2022

- Update default CodeQL bundle version to 2.7.5. [#866](https://github.com/github/codeql-action/pull/866)
- Fix a bug where SARIF files were failing upload due to an invalid test for unique categories. [#872](https://github.com/github/codeql-action/pull/872)

## 1.0.27 - 11 Jan 2022

- The `analyze` and `upload-sarif` actions will now wait up to 2 minutes for processing to complete after they have uploaded the results so they can report any processing errors that occurred. This behavior can be disabled by setting the `wait-for-processing` action input to `"false"`. [#855](https://github.com/github/codeql-action/pull/855)

## 1.0.26 - 10 Dec 2021

- Update default CodeQL bundle version to 2.7.3. [#842](https://github.com/github/codeql-action/pull/842)

## 1.0.25 - 06 Dec 2021

No user facing changes.

## 1.0.24 - 23 Nov 2021

- Update default CodeQL bundle version to 2.7.2. [#827](https://github.com/github/codeql-action/pull/827)

## 1.0.23 - 16 Nov 2021

- The `upload-sarif` action now allows multiple uploads in a single job, as long as they have different categories. [#801](https://github.com/github/codeql-action/pull/801)
- Update default CodeQL bundle version to 2.7.1. [#816](https://github.com/github/codeql-action/pull/816)

## 1.0.22 - 04 Nov 2021

- The `init` step of the Action now supports `ram` and `threads` inputs to limit resource use of CodeQL extractors. These inputs also serve as defaults to the subsequent `analyze` step, which finalizes the database and executes queries. [#738](https://github.com/github/codeql-action/pull/738)
- When used with CodeQL 2.7.1 or above, the Action now includes custom query help in the analysis results uploaded to GitHub code scanning, if available. To add help text for a custom query, create a Markdown file next to the `.ql` file containing the query, using the same base name but the file extension `.md`. [#804](https://github.com/github/codeql-action/pull/804)

## 1.0.21 - 28 Oct 2021

- Update default CodeQL bundle version to 2.7.0. [#795](https://github.com/github/codeql-action/pull/795)

## 1.0.20 - 25 Oct 2021

No user facing changes.

## 1.0.19 - 18 Oct 2021

No user facing changes.

## 1.0.18 - 08 Oct 2021

- Fixed a bug where some builds were no longer being traced correctly. [#766](https://github.com/github/codeql-action/pull/766)

## 1.0.17 - 07 Oct 2021

- Update default CodeQL bundle version to 2.6.3. [#761](https://github.com/github/codeql-action/pull/761)

## 1.0.16 - 05 Oct 2021

No user facing changes.

## 1.0.15 - 22 Sep 2021

- Update default CodeQL bundle version to 2.6.2. [#746](https://github.com/github/codeql-action/pull/746)

## 1.0.14 - 09 Sep 2021

- Update default CodeQL bundle version to 2.6.1. [#733](https://github.com/github/codeql-action/pull/733)

## 1.0.13 - 06 Sep 2021

- Update default CodeQL bundle version to 2.6.0. [#712](https://github.com/github/codeql-action/pull/712)
- Update baseline lines of code counter for python. All multi-line strings are counted as code. [#714](https://github.com/github/codeql-action/pull/714)
- Remove old baseline LoC injection [#715](https://github.com/github/codeql-action/pull/715)

## 1.0.12 - 16 Aug 2021

- Update README to include a sample permissions block. [#689](https://github.com/github/codeql-action/pull/689)

## 1.0.11 - 09 Aug 2021

- Update default CodeQL bundle version to 2.5.9. [#687](https://github.com/github/codeql-action/pull/687)

## 1.0.10 - 03 Aug 2021

- Fix an issue where a summary of diagnostics information from CodeQL was not output to the logs of the `analyze` step of the Action. [#672](https://github.com/github/codeql-action/pull/672)

## 1.0.9 - 02 Aug 2021

No user facing changes.

## 1.0.8 - 26 Jul 2021

- Update default CodeQL bundle version to 2.5.8. [#631](https://github.com/github/codeql-action/pull/631)

## 1.0.7 - 21 Jul 2021

No user facing changes.

## 1.0.6 - 19 Jul 2021

- The `init` step of the Action now supports a `source-root` input as a path to the root source-code directory. By default, the path is relative to `$GITHUB_WORKSPACE`. [#607](https://github.com/github/codeql-action/pull/607)
- The `init` step will now try to install a few Python tools needed by this Action when running on a self-hosted runner. [#616](https://github.com/github/codeql-action/pull/616)

## 1.0.5 - 12 Jul 2021

- The `analyze` step of the Action now supports a `skip-queries` option to merely build the CodeQL database without analyzing. This functionality is not present in the runner. Additionally, the step will no longer fail if it encounters a finalized database, and will instead continue with query execution. [#602](https://github.com/github/codeql-action/pull/602)
- Update the warning message when the baseline lines of code count is unavailable. [#608](https://github.com/github/codeql-action/pull/608)

## 1.0.4 - 28 Jun 2021

- Fix `RUNNER_TEMP environment variable must be set` when using runner. [#594](https://github.com/github/codeql-action/pull/594)
- Fix couting of lines of code for C# projects. [#586](https://github.com/github/codeql-action/pull/586)

## 1.0.3 - 23 Jun 2021

No user facing changes.

## 1.0.2 - 17 Jun 2021

- Fix out of memory in hash computation. [#550](https://github.com/github/codeql-action/pull/550)
- Clean up logging during analyze results. [#557](https://github.com/github/codeql-action/pull/557)
- Add `--finalize-dataset` to `database finalize` call, freeing up some disk space after database creation. [#558](https://github.com/github/codeql-action/pull/558)

## 1.0.1 - 07 Jun 2021

- Pass the `--sarif-group-rules-by-pack` argument to CodeQL CLI invocations that generate SARIF. This means the SARIF rule object for each query will now be found underneath its corresponding query pack in `runs[].tool.extensions`. [#546](https://github.com/github/codeql-action/pull/546)
- Output the location of CodeQL databases created in the analyze step. [#543](https://github.com/github/codeql-action/pull/543)

## 1.0.0 - 31 May 2021

- Add this changelog file. [#507](https://github.com/github/codeql-action/pull/507)
- Improve grouping of analysis logs. Add a new log group containing a summary of metrics and diagnostics, if they were produced by CodeQL builtin queries. [#515](https://github.com/github/codeql-action/pull/515)
- Add metrics and diagnostics summaries from custom query suites to the analysis summary log group. [#532](https://github.com/github/codeql-action/pull/532)<|MERGE_RESOLUTION|>--- conflicted
+++ resolved
@@ -2,11 +2,8 @@
 
 ## [UNRELEASED]
 
-<<<<<<< HEAD
+- Fixed a bug where some the `init` action and the `analyze` action would have different sets of experimental feature flags enabled. [#1384](https://github.com/github/codeql-action/pull/1384)
 - Update default CodeQL bundle version to 2.11.4. [#1382](https://github.com/github/codeql-action/pull/1382)
-=======
-- Fixed a bug where some the `init` action and the `analyze` action would have different sets of experimental feature flags enabled. [#1384](https://github.com/github/codeql-action/pull/1384)
->>>>>>> bab5a146
 
 ## 2.1.33 - 16 Nov 2022
 
