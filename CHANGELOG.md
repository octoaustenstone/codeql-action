--- conflicted
+++ resolved
@@ -4,11 +4,8 @@
 
 ## [UNRELEASED]
 
-<<<<<<< HEAD
-- Improve the calculation of default amount of RAM used for query execution on GitHub Enterprise Server. This now reduces in proportion to the runner's total memory to better account for system memory usage, helping to avoid out-of-memory failures on larger runners. This feature is already available to GitHub.com users. [#1867](https://github.com/github/codeql-action/pull/1867)
-=======
+- Improve the calculation of default amount of RAM used for query execution on GitHub Enterprise Server. This now reduces in proportion to the runner's total memory to better account for system memory usage, helping to avoid out-of-memory failures on larger runners. This feature is already available to GitHub.com users. [#1866](https://github.com/github/codeql-action/pull/1866)
 - Enable improved file coverage information for GitHub Enterprise Server users. This feature is already available to GitHub.com users. [#1867](https://github.com/github/codeql-action/pull/1867)
->>>>>>> 45d66afb
 
 ## 2.21.5 - 28 Aug 2023
 
