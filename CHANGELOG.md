# CodeQL Action and CodeQL Runner Changelog

## [UNRELEASED]

<<<<<<< HEAD
- Due to potential issues for GHES 3.1–3.3 customers who are using recent versions of the CodeQL Action via GHES Connect, the CodeQL Action now uses Node.js v12 rather than Node.js v16. [#937](https://github.com/github/codeql-action/pull/937)
=======
No user facing changes.

## 1.1.1 - 17 Feb 2022

>>>>>>> cefec5bc
- The CodeQL CLI versions up to and including version 2.4.4 are not compatible with the CodeQL Action 1.1.1 and later. The Action will emit an error if it detects that it is being used by an incompatible version of the CLI. [#931](https://github.com/github/codeql-action/pull/931)
- Update default CodeQL bundle version to 2.8.1. [#925](https://github.com/github/codeql-action/pull/925)

## 1.1.0 - 11 Feb 2022

- The CodeQL Action now uses Node.js v16. [#909](https://github.com/github/codeql-action/pull/909)
- Beware that the CodeQL build tracer in this release (and in all earlier releases) is incompatible with Windows 11 and Windows Server 2022. This incompatibility affects database extraction for compiled languages: cpp, csharp, go, and java. As a result, analyzing these languages with the `windows-latest` or `windows-2022` Actions virtual environments is currently unsupported. If you use any of these languages, please use the `windows-2019` Actions virtual environment or otherwise avoid these specific Windows versions until a new release fixes this incompatibility.

## 1.0.32 - 07 Feb 2022

- Add `sarif-id` as an output for the `upload-sarif` and `analyze` actions. [#889](https://github.com/github/codeql-action/pull/889)
- Add `ref` and `sha` inputs to the `analyze` action, which override the defaults provided by the GitHub Action context. [#889](https://github.com/github/codeql-action/pull/889)
- Update default CodeQL bundle version to 2.8.0. [#911](https://github.com/github/codeql-action/pull/911)

## 1.0.31 - 31 Jan 2022

- Remove `experimental` message when using custom CodeQL packages. [#888](https://github.com/github/codeql-action/pull/888)
- Add a better warning message stating that experimental features will be disabled if the workflow has been triggered by a pull request from a fork or the `security-events: write` permission is not present. [#882](https://github.com/github/codeql-action/pull/882)

## 1.0.30 - 24 Jan 2022

- Display a better error message when encountering a workflow that runs the `codeql-action/init` action multiple times. [#876](https://github.com/github/codeql-action/pull/876)
- Update default CodeQL bundle version to 2.7.6. [#877](https://github.com/github/codeql-action/pull/877)

## 1.0.29 - 21 Jan 2022

- The feature to wait for SARIF processing to complete after upload has been disabled by default due to a bug in its interaction with pull requests from forks.

## 1.0.28 - 18 Jan 2022

- Update default CodeQL bundle version to 2.7.5. [#866](https://github.com/github/codeql-action/pull/866)
- Fix a bug where SARIF files were failing upload due to an invalid test for unique categories. [#872](https://github.com/github/codeql-action/pull/872)

## 1.0.27 - 11 Jan 2022

- The `analyze` and `upload-sarif` actions will now wait up to 2 minutes for processing to complete after they have uploaded the results so they can report any processing errors that occurred. This behavior can be disabled by setting the `wait-for-processing` action input to `"false"`. [#855](https://github.com/github/codeql-action/pull/855)

## 1.0.26 - 10 Dec 2021

- Update default CodeQL bundle version to 2.7.3. [#842](https://github.com/github/codeql-action/pull/842)

## 1.0.25 - 06 Dec 2021

No user facing changes.

## 1.0.24 - 23 Nov 2021

- Update default CodeQL bundle version to 2.7.2. [#827](https://github.com/github/codeql-action/pull/827)

## 1.0.23 - 16 Nov 2021

- The `upload-sarif` action now allows multiple uploads in a single job, as long as they have different categories. [#801](https://github.com/github/codeql-action/pull/801)
- Update default CodeQL bundle version to 2.7.1. [#816](https://github.com/github/codeql-action/pull/816)

## 1.0.22 - 04 Nov 2021

- The `init` step of the Action now supports `ram` and `threads` inputs to limit resource use of CodeQL extractors. These inputs also serve as defaults to the subsequent `analyze` step, which finalizes the database and executes queries. [#738](https://github.com/github/codeql-action/pull/738)
- When used with CodeQL 2.7.1 or above, the Action now includes custom query help in the analysis results uploaded to GitHub code scanning, if available. To add help text for a custom query, create a Markdown file next to the `.ql` file containing the query, using the same base name but the file extension `.md`. [#804](https://github.com/github/codeql-action/pull/804)

## 1.0.21 - 28 Oct 2021

- Update default CodeQL bundle version to 2.7.0. [#795](https://github.com/github/codeql-action/pull/795)

## 1.0.20 - 25 Oct 2021

No user facing changes.

## 1.0.19 - 18 Oct 2021

No user facing changes.

## 1.0.18 - 08 Oct 2021

- Fixed a bug where some builds were no longer being traced correctly. [#766](https://github.com/github/codeql-action/pull/766)

## 1.0.17 - 07 Oct 2021

- Update default CodeQL bundle version to 2.6.3. [#761](https://github.com/github/codeql-action/pull/761)

## 1.0.16 - 05 Oct 2021

No user facing changes.

## 1.0.15 - 22 Sep 2021

- Update default CodeQL bundle version to 2.6.2. [#746](https://github.com/github/codeql-action/pull/746)

## 1.0.14 - 09 Sep 2021

- Update default CodeQL bundle version to 2.6.1. [#733](https://github.com/github/codeql-action/pull/733)

## 1.0.13 - 06 Sep 2021

- Update default CodeQL bundle version to 2.6.0. [#712](https://github.com/github/codeql-action/pull/712)
- Update baseline lines of code counter for python. All multi-line strings are counted as code. [#714](https://github.com/github/codeql-action/pull/714)
- Remove old baseline LoC injection [#715](https://github.com/github/codeql-action/pull/715)

## 1.0.12 - 16 Aug 2021

- Update README to include a sample permissions block. [#689](https://github.com/github/codeql-action/pull/689)

## 1.0.11 - 09 Aug 2021

- Update default CodeQL bundle version to 2.5.9. [#687](https://github.com/github/codeql-action/pull/687)

## 1.0.10 - 03 Aug 2021

- Fix an issue where a summary of diagnostics information from CodeQL was not output to the logs of the `analyze` step of the Action. [#672](https://github.com/github/codeql-action/pull/672)

## 1.0.9 - 02 Aug 2021

No user facing changes.

## 1.0.8 - 26 Jul 2021

- Update default CodeQL bundle version to 2.5.8. [#631](https://github.com/github/codeql-action/pull/631)

## 1.0.7 - 21 Jul 2021

No user facing changes.

## 1.0.6 - 19 Jul 2021

- The `init` step of the Action now supports a `source-root` input as a path to the root source-code directory. By default, the path is relative to `$GITHUB_WORKSPACE`. [#607](https://github.com/github/codeql-action/pull/607)
- The `init` step will now try to install a few Python tools needed by this Action when running on a self-hosted runner. [#616](https://github.com/github/codeql-action/pull/616)

## 1.0.5 - 12 Jul 2021

- The `analyze` step of the Action now supports a `skip-queries` option to merely build the CodeQL database without analyzing. This functionality is not present in the runner. Additionally, the step will no longer fail if it encounters a finalized database, and will instead continue with query execution. [#602](https://github.com/github/codeql-action/pull/602)
- Update the warning message when the baseline lines of code count is unavailable. [#608](https://github.com/github/codeql-action/pull/608)

## 1.0.4 - 28 Jun 2021

- Fix `RUNNER_TEMP environment variable must be set` when using runner. [#594](https://github.com/github/codeql-action/pull/594)
- Fix couting of lines of code for C# projects. [#586](https://github.com/github/codeql-action/pull/586)

## 1.0.3 - 23 Jun 2021

No user facing changes.

## 1.0.2 - 17 Jun 2021

- Fix out of memory in hash computation. [#550](https://github.com/github/codeql-action/pull/550)
- Clean up logging during analyze results. [#557](https://github.com/github/codeql-action/pull/557)
- Add `--finalize-dataset` to `database finalize` call, freeing up some disk space after database creation. [#558](https://github.com/github/codeql-action/pull/558)

## 1.0.1 - 07 Jun 2021

- Pass the `--sarif-group-rules-by-pack` argument to CodeQL CLI invocations that generate SARIF. This means the SARIF rule object for each query will now be found underneath its corresponding query pack in `runs[].tool.extensions`. [#546](https://github.com/github/codeql-action/pull/546)
- Output the location of CodeQL databases created in the analyze step. [#543](https://github.com/github/codeql-action/pull/543)

## 1.0.0 - 31 May 2021

- Add this changelog file. [#507](https://github.com/github/codeql-action/pull/507)
- Improve grouping of analysis logs. Add a new log group containing a summary of metrics and diagnostics, if they were produced by CodeQL builtin queries. [#515](https://github.com/github/codeql-action/pull/515)
- Add metrics and diagnostics summaries from custom query suites to the analysis summary log group. [#532](https://github.com/github/codeql-action/pull/532)<|MERGE_RESOLUTION|>--- conflicted
+++ resolved
@@ -2,14 +2,10 @@
 
 ## [UNRELEASED]
 
-<<<<<<< HEAD
 - Due to potential issues for GHES 3.1–3.3 customers who are using recent versions of the CodeQL Action via GHES Connect, the CodeQL Action now uses Node.js v12 rather than Node.js v16. [#937](https://github.com/github/codeql-action/pull/937)
-=======
-No user facing changes.
 
 ## 1.1.1 - 17 Feb 2022
 
->>>>>>> cefec5bc
 - The CodeQL CLI versions up to and including version 2.4.4 are not compatible with the CodeQL Action 1.1.1 and later. The Action will emit an error if it detects that it is being used by an incompatible version of the CLI. [#931](https://github.com/github/codeql-action/pull/931)
 - Update default CodeQL bundle version to 2.8.1. [#925](https://github.com/github/codeql-action/pull/925)
 
