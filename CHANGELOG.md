--- conflicted
+++ resolved
@@ -1,17 +1,13 @@
 # CodeQL Action Changelog
 
+See the [releases page](https://github.com/github/codeql-action/releases) for the relevant changes to the CodeQL CLI and language packs.
+
 ## [UNRELEASED]
 
-<<<<<<< HEAD
-- Bump the minimum CodeQL bundle version to 2.9.4. [#1724](https://github.com/github/codeql-action/pull/1724)
-=======
-No user facing changes.
-
-See the [releases page](https://github.com/github/codeql-action/releases) for the relevant changes to the CodeQL CLI and language packs.
+- CodeQL Action now requires CodeQL CLI 2.9.4 or later. For more information, see the corresponding changelog entry for CodeQL Action version 2.20.4. [#1724](https://github.com/github/codeql-action/pull/1724)
 
 ## 2.20.4 - 14 Jul 2023
 
->>>>>>> 013a1d0c
 - This is the last release of the Action that supports CodeQL CLI versions 2.8.5 to 2.9.3. These versions of the CodeQL CLI were deprecated on June 20, 2023 alongside GitHub Enterprise Server 3.5 and will not be supported by the next release of the CodeQL Action (2.21.0).
   - If you are using one of these versions, please update to CodeQL CLI version 2.9.4 or later. For instance, if you have specified a custom version of the CLI using the 'tools' input to the 'init' Action, you can remove this input to use the default version.
   - Alternatively, if you want to continue using a version of the CodeQL CLI between 2.8.5 and 2.9.3, you can replace 'github/codeql-action/*@v2' by 'github/codeql-action/*@v2.20.4' in your code scanning workflow to ensure you continue using this version of the CodeQL Action.
